"use client";
import { useState, useEffect, useMemo } from "react";
import { useRouter, useSearchParams } from "next/navigation";
import { Plus, Trash2, Save, Upload, Download, Users, ChevronRight, Edit2, Mail, Phone, Calendar, Shield, Clock, Star, AlertCircle } from "lucide-react";
import { MainLayout } from "@/components/layout/MainLayout";
import { AddTeamMemberModal } from "@/components/AddTeamMemberModal";
import { TeamPatternTab } from "@/components/team/TeamPatternTab";
import { DepartmentSelectModal } from "@/components/team/DepartmentSelectModal";
import { api } from "@/lib/trpc/client";
import { useCurrentUser } from "@/hooks/useCurrentUser";
import { RoleGuard } from "@/components/auth/RoleGuard";

export default function TeamManagementPage() {
  const router = useRouter();
  const searchParams = useSearchParams();
  const currentUser = useCurrentUser();
  const [selectedDepartment, setSelectedDepartment] = useState<string>("all");
  const [searchQuery, setSearchQuery] = useState("");
  const [showAddForm, setShowAddForm] = useState(false);
  const [showDepartmentModal, setShowDepartmentModal] = useState(false);
  const currentUserRole = currentUser.role || "member";
  const managerDepartmentId = currentUser.dbUser?.departmentId ?? null;
  const [statusFilter, setStatusFilter] = useState<'all' | 'active' | 'on-leave' | 'manager' | 'part-time'>('all');
  const [roleFilter, setRoleFilter] = useState<string | undefined>();
  const [statusFilterForApi, setStatusFilterForApi] = useState<'active' | 'on_leave' | undefined>();
  const [editingPositionId, setEditingPositionId] = useState<string | null>(null);
  const [editingPositionValue, setEditingPositionValue] = useState<string>("");

  // URL 쿼리 파라미터에서 tab 읽기
  const tabFromUrl = searchParams.get('tab') as 'pattern' | 'management' | null;
  const [activeTab, setActiveTab] = useState<'pattern' | 'management'>(tabFromUrl || 'pattern');

  // URL 변경 시 activeTab 업데이트
  useEffect(() => {
    if (tabFromUrl) {
      setActiveTab(tabFromUrl);
    }
  }, [tabFromUrl]);

  // Fetch users from TRPC
  const { data: usersData, isLoading: isLoadingUsers, refetch: refetchUsers } = api.tenant.users.list.useQuery({
    limit: 100,
    offset: 0,
    search: searchQuery || undefined,
    departmentId:
      currentUserRole === 'manager'
        ? managerDepartmentId ?? undefined
        : selectedDepartment !== 'all'
          ? selectedDepartment
          : undefined,
    role: roleFilter as any,
    status: statusFilterForApi,
  });

  // Fetch departments from TRPC
  const { data: departmentsData, isLoading: isLoadingDepartments } = api.tenant.departments.list.useQuery({
    limit: 50,
    offset: 0,
  });

  // Fetch teams from TRPC
  const { data: teamsData } = api.teams.getAll.useQuery(
    selectedDepartment !== 'all' ? { departmentId: selectedDepartment } : undefined
  );
  const teams = teamsData || [];

  // Fetch tenant stats
  const { data: statsData } = api.tenant.stats.summary.useQuery();

  // Mutations
  const inviteUserMutation = api.tenant.users.invite.useMutation({
    onSuccess: () => {
      refetchUsers();
      setShowAddForm(false);
    },
  });

  const deactivateUserMutation = api.tenant.users.deactivate.useMutation({
    onSuccess: () => {
      refetchUsers();
    },
  });

  const updatePositionMutation = api.tenant.users.updatePosition.useMutation({
    onSuccess: () => {
      refetchUsers();
      setEditingPositionId(null);
      setEditingPositionValue("");
    },
    onError: (error) => {
      alert(error.message || '직급 변경 중 오류가 발생했습니다.');
    },
  });

  // Process departments for UI
const managerDepartmentName =
  (departmentsData?.items as any[] || []).find(
    (dept: any) => dept.id === managerDepartmentId
  )?.name;

const departments =
  currentUserRole === 'manager'
    ? managerDepartmentId
      ? [
          {
            id: managerDepartmentId,
            name: managerDepartmentName || '내 병동',
            code: (departmentsData?.items as any[] || []).find((dept: any) => dept.id === managerDepartmentId)?.code || '',
          },
        ]
      : []
    : [
        { id: 'all', name: '전체', code: '' },
        ...((departmentsData?.items as any[] || []).map((dept: any) => ({
          id: dept.id,
          name: dept.name,
          code: dept.code,
        })) || []),
      ];

  // 실제 부서 개수 계산 ('all' 제외)
  const actualDepartmentCount = departments.filter(d => d.id !== 'all').length;
  const shouldUseModal = actualDepartmentCount > 5;

  // 선택된 부서 이름 가져오기 - departmentsData에서 직접 찾기
  const selectedDepartmentName = selectedDepartment === 'all'
    ? '전체'
    : (departmentsData?.items as any[] || []).find((dept: any) => dept.id === selectedDepartment)?.name || '선택된 부서';

  // Update status filter effect
  useEffect(() => {
    if (currentUserRole === 'manager' && managerDepartmentId) {
      setSelectedDepartment(managerDepartmentId);
    }
  }, [currentUserRole, managerDepartmentId]);

  useEffect(() => {
    if (statusFilter === 'active') {
      setStatusFilterForApi('active');
      setRoleFilter(undefined);
    } else if (statusFilter === 'on-leave') {
      setStatusFilterForApi('on_leave');
      setRoleFilter(undefined);
    } else if (statusFilter === 'manager') {
      setStatusFilterForApi(undefined);
      setRoleFilter('manager');
    } else {
      setStatusFilterForApi(undefined);
      setRoleFilter(undefined);
    }
  }, [statusFilter]);

  // Process users data
  const rawTeamMembers = (usersData?.items || []) as any[];

  const teamMembers = useMemo(() => {
    // 먼저 비활성 인원 제외
    const activeMembers = rawTeamMembers.filter((member: any) => member.status !== 'inactive');

    if (currentUserRole === 'admin') {
      // Admins can see all users in the tenant
      return activeMembers;
    } else if (currentUserRole === 'manager') {
      // Managers can only see themselves and members in their department
      const myUserId = currentUser.dbUser?.id;
      return activeMembers.filter((member: any) => {
        if (member.id === myUserId) {
          return true;
        }
        return member.role === 'member';
      });
    }
    return activeMembers;
  }, [rawTeamMembers, currentUserRole, currentUser.dbUser?.id]);

  // 통계 계산
  const stats = {
    total: teamMembers.length,
    active: teamMembers.filter((m: any) => m.status === 'active').length,
    onLeave: teamMembers.filter((m: any) => m.status === 'on_leave').length,
    managers: teamMembers.filter((m: any) => ['manager', 'admin'].includes(m.role)).length,
    partTime: 0, // TODO: Add contract type to schema
  };

  // Team Pattern용 필터링된 전체 인원 (근무 패턴이 '행정 근무'인 사람만 제외)
  const filteredTotalMembers = teamMembers.filter((m: any) => {
    // 근무 패턴이 'weekday-only' (행정 근무)인 경우만 제외
    if (m.workPatternType === 'weekday-only') {
      return false;
    }
    return true;
  }).length;

  const handleRemoveMember = async (id: string) => {
    if (confirm('정말로 이 팀원을 비활성화하시겠습니까?')) {
      await deactivateUserMutation.mutateAsync({ userId: id });
    }
  };

  const handleEditPosition = (memberId: string, currentPosition: string) => {
    setEditingPositionId(memberId);
    setEditingPositionValue(currentPosition || '');
  };

  const handleSavePosition = async (memberId: string) => {
    if (!editingPositionValue.trim()) {
      alert('직급을 입력해주세요.');
      return;
    }

    await updatePositionMutation.mutateAsync({
      userId: memberId,
      position: editingPositionValue.trim(),
    });
  };

  const handleCancelEditPosition = () => {
    setEditingPositionId(null);
    setEditingPositionValue("");
  };

  const canEditPosition = () => {
    return ['owner', 'admin', 'manager'].includes(currentUserRole);
  };

  const handleAddMember = async (newMember: any) => {
    await inviteUserMutation.mutateAsync({
      email: newMember.email,
      name: newMember.name,
      role: newMember.role || 'member',
      departmentId: newMember.departmentId !== 'all' ? newMember.departmentId : undefined,
      employeeId: newMember.employeeId,
      position: newMember.position,
    });
  };

  const getRoleBadgeColor = (role: string) => {
    switch (role) {
      case 'admin': return 'bg-purple-100 dark:bg-purple-950/30 text-purple-700 dark:text-purple-400';
      case 'manager': return 'bg-blue-100 dark:bg-blue-950/30 text-blue-700 dark:text-blue-400';
      default: return 'bg-gray-100 dark:bg-gray-800 text-gray-700 dark:text-gray-300';
    }
  };

  const getStatusBadgeColor = (status: string) => {
    switch (status) {
      case 'active': return 'bg-green-100 dark:bg-green-950/30 text-green-700 dark:text-green-400';
      case 'on-leave': return 'bg-yellow-100 dark:bg-yellow-950/30 text-yellow-700 dark:text-yellow-400';
      default: return 'bg-gray-100 dark:bg-gray-800 text-gray-700 dark:text-gray-300';
    }
  };

  const getContractTypeBadge = (type: string) => {
    switch (type) {
      case 'full-time': return '정규직';
      case 'part-time': return '파트타임';
      case 'contract': return '계약직';
      default: return type;
    }
  };

  return (
    <RoleGuard>
      <MainLayout>

        {/* Tab Content */}
        {activeTab === 'pattern' ? (
          <TeamPatternTab
            departmentId={selectedDepartment !== 'all' ? selectedDepartment : ''}
            departmentName={selectedDepartmentName}
            totalMembers={filteredTotalMembers}
            canEdit={currentUserRole === 'admin' || currentUserRole === 'manager'}
          />
        ) : (
          <>
        {/* Stats Cards - 모바일 스크롤 가능한 필터 카드들 */}
        <div className="grid grid-cols-2 sm:grid-cols-3 lg:grid-cols-5 gap-2 sm:gap-4 mb-6 sm:mb-8">
          <button
            onClick={() => setStatusFilter('all')}
            className={`bg-white dark:bg-gray-900 rounded-xl p-3 sm:p-4 lg:p-6 border transition-all ${
              statusFilter === 'all' ? 'border-blue-500 dark:border-blue-400 shadow-lg' : 'border-gray-100 dark:border-gray-700 hover:border-gray-300 dark:hover:border-gray-600'
            }`}
          >
            <div className="flex flex-col sm:flex-row sm:items-center sm:justify-between gap-2">
              <div className="text-left">
                <p className="text-xs sm:text-sm text-gray-500 dark:text-gray-400">전체 인원</p>
                <p className="text-lg sm:text-xl lg:text-2xl font-bold text-gray-900 dark:text-gray-100 mt-0.5 sm:mt-1">{stats.total}명</p>
              </div>
              <div className="hidden sm:block p-2 lg:p-3 bg-blue-50 dark:bg-blue-950/30 rounded-lg">
                <Users className="w-5 h-5 lg:w-6 lg:h-6 text-blue-600 dark:text-blue-400" />
              </div>
            </div>
          </button>

          <button
            onClick={() => setStatusFilter('active')}
            className={`bg-white dark:bg-gray-900 rounded-xl p-3 sm:p-4 lg:p-6 border transition-all ${
              statusFilter === 'active' ? 'border-green-500 dark:border-green-400 shadow-lg' : 'border-gray-100 dark:border-gray-700 hover:border-gray-300 dark:hover:border-gray-600'
            }`}
          >
            <div className="flex flex-col sm:flex-row sm:items-center sm:justify-between gap-2">
              <div className="text-left">
                <p className="text-xs sm:text-sm text-gray-500 dark:text-gray-400">근무 중</p>
                <p className="text-lg sm:text-xl lg:text-2xl font-bold text-gray-900 dark:text-gray-100 mt-0.5 sm:mt-1">{stats.active}명</p>
              </div>
              <div className="hidden sm:block p-2 lg:p-3 bg-green-50 dark:bg-green-950/30 rounded-lg">
                <Clock className="w-5 h-5 lg:w-6 lg:h-6 text-green-600 dark:text-green-400" />
              </div>
            </div>
          </button>

          <button
            onClick={() => setStatusFilter('on-leave')}
            className={`bg-white dark:bg-gray-900 rounded-xl p-3 sm:p-4 lg:p-6 border transition-all ${
              statusFilter === 'on-leave' ? 'border-yellow-500 dark:border-yellow-400 shadow-lg' : 'border-gray-100 dark:border-gray-700 hover:border-gray-300 dark:hover:border-gray-600'
            }`}
          >
            <div className="flex flex-col sm:flex-row sm:items-center sm:justify-between gap-2">
              <div className="text-left">
                <p className="text-xs sm:text-sm text-gray-500 dark:text-gray-400">휴직 중</p>
                <p className="text-lg sm:text-xl lg:text-2xl font-bold text-gray-900 dark:text-gray-100 mt-0.5 sm:mt-1">{stats.onLeave}명</p>
              </div>
              <div className="hidden sm:block p-2 lg:p-3 bg-yellow-50 dark:bg-yellow-950/30 rounded-lg">
                <Calendar className="w-5 h-5 lg:w-6 lg:h-6 text-yellow-600 dark:text-yellow-400" />
              </div>
            </div>
          </button>

          <button
            onClick={() => setStatusFilter('manager')}
            className={`bg-white dark:bg-gray-900 rounded-xl p-3 sm:p-4 lg:p-6 border transition-all ${
              statusFilter === 'manager' ? 'border-purple-500 dark:border-purple-400 shadow-lg' : 'border-gray-100 dark:border-gray-700 hover:border-gray-300 dark:hover:border-gray-600'
            }`}
          >
            <div className="flex flex-col sm:flex-row sm:items-center sm:justify-between gap-2">
              <div className="text-left">
                <p className="text-xs sm:text-sm text-gray-500 dark:text-gray-400">관리자</p>
                <p className="text-lg sm:text-xl lg:text-2xl font-bold text-gray-900 dark:text-gray-100 mt-0.5 sm:mt-1">{stats.managers}명</p>
              </div>
              <div className="hidden sm:block p-2 lg:p-3 bg-purple-50 dark:bg-purple-950/30 rounded-lg">
                <Shield className="w-5 h-5 lg:w-6 lg:h-6 text-purple-600 dark:text-purple-400" />
              </div>
            </div>
          </button>

          <button
            onClick={() => setStatusFilter('part-time')}
            className={`bg-white dark:bg-gray-900 rounded-xl p-3 sm:p-4 lg:p-6 border transition-all col-span-2 sm:col-span-1 ${
              statusFilter === 'part-time' ? 'border-orange-500 dark:border-orange-400 shadow-lg' : 'border-gray-100 dark:border-gray-700 hover:border-gray-300 dark:hover:border-gray-600'
            }`}
          >
            <div className="flex flex-col sm:flex-row sm:items-center sm:justify-between gap-2">
              <div className="text-left">
                <p className="text-xs sm:text-sm text-gray-500 dark:text-gray-400">파트타임</p>
                <p className="text-lg sm:text-xl lg:text-2xl font-bold text-gray-900 dark:text-gray-100 mt-0.5 sm:mt-1">{stats.partTime}명</p>
              </div>
              <div className="hidden sm:block p-2 lg:p-3 bg-orange-50 dark:bg-orange-950/30 rounded-lg">
                <Clock className="w-5 h-5 lg:w-6 lg:h-6 text-orange-600 dark:text-orange-400" />
              </div>
            </div>
          </button>
        </div>

        {/* Filters and Search - 모바일 최적화 */}
        <div className="bg-white dark:bg-gray-900 rounded-xl shadow-sm border border-gray-100 dark:border-gray-700 p-4 sm:p-6 mb-4 sm:mb-6">
          <div className="flex flex-col sm:flex-row sm:items-end gap-4">
            <div className="flex flex-col sm:flex-row gap-3 sm:gap-4 flex-1">
              <div className="flex-1 sm:flex-none">
                <label className="block text-xs sm:text-sm font-medium text-gray-700 dark:text-gray-300 mb-1">부서</label>
                {shouldUseModal ? (
                  <button
                    onClick={() => setShowDepartmentModal(true)}
                    disabled={currentUserRole === 'manager'}
                    className="w-full px-3 py-2 text-sm bg-white dark:bg-gray-800 border border-gray-200 dark:border-gray-600 rounded-lg focus:outline-none focus:ring-2 focus:ring-blue-500 dark:focus:ring-blue-400 text-gray-900 dark:text-gray-100 disabled:bg-gray-100 disabled:text-gray-500 disabled:cursor-not-allowed disabled:dark:bg-gray-800 disabled:dark:text-gray-500 text-left flex items-center justify-between"
                  >
                    <span>{selectedDepartmentName}</span>
                    <ChevronRight className="w-4 h-4" />
                  </button>
                ) : (
                  <select
                    value={selectedDepartment}
                    onChange={(e) => setSelectedDepartment(e.target.value)}
                    disabled={currentUserRole === 'manager'}
                    className="w-full px-3 py-2 text-sm bg-white dark:bg-gray-800 border border-gray-200 dark:border-gray-600 rounded-lg focus:outline-none focus:ring-2 focus:ring-blue-500 dark:focus:ring-blue-400 text-gray-900 dark:text-gray-100 disabled:bg-gray-100 disabled:text-gray-500 disabled:cursor-not-allowed disabled:dark:bg-gray-800 disabled:dark:text-gray-500"
                  >
                    {departments.map(dept => (
                      <option key={dept.id} value={dept.id}>{dept.name}</option>
                    ))}
                  </select>
                )}
              </div>
              <div className="flex-1">
                <label className="block text-xs sm:text-sm font-medium text-gray-700 dark:text-gray-300 mb-1">검색</label>
                <input
                  type="text"
                  placeholder="이름, 이메일, 직책"
                  value={searchQuery}
                  onChange={(e) => setSearchQuery(e.target.value)}
                  className="w-full px-3 py-2 text-sm bg-white dark:bg-gray-800 border border-gray-200 dark:border-gray-600 rounded-lg focus:outline-none focus:ring-2 focus:ring-blue-500 dark:focus:ring-blue-400 text-gray-900 dark:text-gray-100 placeholder-gray-400 dark:placeholder-gray-500"
                />
              </div>
            </div>
            <button
              onClick={() => setShowAddForm(true)}
              className="inline-flex items-center justify-center gap-2 px-4 py-2 text-sm font-medium rounded-lg whitespace-nowrap transition-colors text-white bg-blue-600 dark:bg-blue-500 hover:bg-blue-700 dark:hover:bg-blue-600"
            >
              <Plus className="w-4 h-4" />
              <span className="hidden sm:inline">팀원 추가</span>
              <span className="sm:hidden">추가</span>
            </button>
          </div>
        </div>

        {/* Loading State */}
        {isLoadingUsers && (
          <div className="flex justify-center items-center py-12">
            <div className="animate-spin rounded-full h-8 w-8 border-b-2 border-blue-600"></div>
          </div>
        )}

        {/* Team Members Grid - 부서별 그룹화 및 모바일 최적화 */}
        {!isLoadingUsers && (
        <div className="space-y-6">
          {/* 부서별로 그룹화 */}
          {departments.filter(d => d.id !== 'all').map((dept) => {
            // 해당 부서의 팀원들 필터링
            const deptMembers = teamMembers.filter(member => member.departmentId === dept.id);
            // 해당 부서의 팀들 필터링
            const deptTeams = teams.filter(team => team.departmentId === dept.id);

            if (deptMembers.length === 0) return null;

            return (
              <div key={dept.id} className="space-y-4">
                {/* 부서 헤더 */}
                <div className="flex items-center gap-3 pb-2 border-b-2 border-gray-200 dark:border-gray-700">
                  <h3 className="text-lg font-bold text-gray-900 dark:text-gray-100">
                    {dept.name} ({dept.code})
                  </h3>
                  <span className="text-sm text-gray-500 dark:text-gray-400">
                    {deptMembers.length}명
                  </span>
                </div>

                {/* 팀 정보 표시 */}
                {deptTeams.length > 0 && (
                  <div className="flex flex-wrap gap-2">
                    {deptTeams.map((team) => (
                      <div
                        key={team.id}
                        className="px-3 py-1.5 rounded-lg text-sm font-medium text-white flex items-center gap-2"
                        style={{ backgroundColor: team.color }}
                      >
                        <span>{team.name}</span>
                        <span className="text-xs opacity-80">({team.code})</span>
                      </div>
                    ))}
                  </div>
                )}

                {/* 팀원 카드 그리드 */}
                <div className="grid grid-cols-1 sm:grid-cols-2 lg:grid-cols-3 gap-3 sm:gap-4">
                  {deptMembers.map((member) => (
            <div key={member.id} className="bg-white dark:bg-gray-900 rounded-xl shadow-sm border border-gray-100 dark:border-gray-700 p-4 sm:p-6 hover:shadow-md dark:hover:shadow-gray-900/50 transition-shadow">
              <div className="flex items-start justify-between mb-3 sm:mb-4">
                <div className="flex items-center gap-2 sm:gap-3">
                  {(member.profile as any)?.avatar ? (
                    <img
                      src={(member.profile as any)?.avatar}
                      alt={member.name}
                      className="w-12 h-12 rounded-full object-cover border-2 border-gray-200 dark:border-gray-700"
                      onError={(e) => {
                        // 이미지 로드 실패시 기본 아바타로 대체
                        e.currentTarget.style.display = 'none';
                        e.currentTarget.nextElementSibling?.classList.remove('hidden');
                      }}
                    />
                  ) : null}
                  <div className={`w-12 h-12 bg-gray-100 dark:bg-gray-800 rounded-full flex items-center justify-center ${(member.profile as any)?.avatar ? 'hidden' : ''}`}>
                    <Users className="w-6 h-6 text-gray-400 dark:text-gray-600" />
                  </div>
                  <div>
                    <h3 className="text-sm sm:text-base font-semibold text-gray-900 dark:text-gray-100">{member.name}</h3>
                    {editingPositionId === member.id ? (
                      <div className="flex items-center gap-1 mt-1">
                        <input
                          type="text"
                          value={editingPositionValue}
                          onChange={(e) => setEditingPositionValue(e.target.value)}
                          className="px-2 py-1 text-xs sm:text-sm bg-white dark:bg-gray-800 border border-gray-300 dark:border-gray-600 rounded focus:outline-none focus:ring-2 focus:ring-blue-500"
                          placeholder="직급 입력"
                          autoFocus
                          onKeyDown={(e) => {
                            if (e.key === 'Enter') {
                              handleSavePosition(member.id);
                            } else if (e.key === 'Escape') {
                              handleCancelEditPosition();
                            }
                          }}
                        />
                        <button
                          onClick={() => handleSavePosition(member.id)}
                          className="p-1 hover:bg-green-100 dark:hover:bg-green-900/30 rounded"
                          title="저장"
                        >
                          <Save className="w-3 h-3 text-green-600 dark:text-green-400" />
                        </button>
                        <button
                          onClick={handleCancelEditPosition}
                          className="p-1 hover:bg-gray-100 dark:hover:bg-gray-800 rounded"
                          title="취소"
                        >
                          <span className="text-xs">✕</span>
                        </button>
                      </div>
                    ) : (
                      <div className="flex items-center gap-1 group">
                        <p className="text-xs sm:text-sm text-gray-500 dark:text-gray-400">{member.position || '팀원'}</p>
                        {canEditPosition() && (
                          <button
                            onClick={() => handleEditPosition(member.id, member.position || '')}
                            className="p-0.5 opacity-0 group-hover:opacity-100 hover:bg-gray-100 dark:hover:bg-gray-800 rounded transition-opacity"
                            title="직급 수정"
                          >
                            <Edit2 className="w-3 h-3 text-gray-400" />
                          </button>
                        )}
                      </div>
                    )}
                  </div>
                </div>
                <div className="flex gap-1">
                  <button
                    onClick={() => handleRemoveMember(member.id)}
                    className="p-1.5 hover:bg-red-50 dark:hover:bg-red-950/30 rounded-lg transition-colors"
                  >
                    <Trash2 className="w-4 h-4 text-red-500 dark:text-red-400" />
                  </button>
                </div>
              </div>

              {/* 모바일에서는 연락처 정보 숨기기 */}
              <div className="space-y-1.5 sm:space-y-2 mb-3 sm:mb-4 hidden sm:block">
                <div className="flex items-center gap-2 text-xs sm:text-sm text-gray-600 dark:text-gray-400">
                  <Mail className="w-3.5 sm:w-4 h-3.5 sm:h-4 text-gray-400 dark:text-gray-500" />
                  <span className="truncate">{member.email}</span>
                </div>
                {(member.profile as any)?.phone && (
                  <div className="flex items-center gap-2 text-xs sm:text-sm text-gray-600 dark:text-gray-400">
                    <Phone className="w-3.5 sm:w-4 h-3.5 sm:h-4 text-gray-400 dark:text-gray-500" />
                    <span>{(member.profile as any).phone}</span>
                  </div>
                )}
                <div className="flex items-center gap-2 text-xs sm:text-sm text-gray-600 dark:text-gray-400">
                  <Calendar className="w-3.5 sm:w-4 h-3.5 sm:h-4 text-gray-400 dark:text-gray-500" />
                  <span>가입일: {new Date(member.createdAt).toLocaleDateString('ko-KR')}</span>
                </div>
              </div>

              <div className="flex flex-wrap gap-1.5 sm:gap-2 mb-3 sm:mb-4">
                {(member.role === 'admin' || member.role === 'manager') && (
                  <span className={`px-2 py-1 text-xs font-medium rounded-full ${getRoleBadgeColor(member.role)}`}>
                    {member.role === 'admin' ? '관리자' : '매니저'}
                  </span>
                )}
                <span className={`px-2 py-1 text-xs font-medium rounded-full ${getStatusBadgeColor(member.status === 'on_leave' ? 'on-leave' : member.status)}`}>
                  {member.status === 'active' ? '근무중' : member.status === 'on_leave' ? '휴직' : '비활성'}
                </span>
              </div>

              <div className="pt-3 sm:pt-4 border-t border-gray-100 dark:border-gray-800">
                <div className="flex items-center justify-between text-xs sm:text-sm">
                  <span className="text-gray-500 dark:text-gray-400">부서</span>
                  <span className="font-medium text-gray-900 dark:text-gray-100">
                    {member.department?.name || '미지정'}
                  </span>
                </div>
                <div className="flex items-center justify-between text-xs sm:text-sm mt-1">
                  <span className="text-gray-500 dark:text-gray-400">사원번호</span>
                  <span className="font-medium text-gray-900 dark:text-gray-100">
                    {member.employeeId || '-'}
                  </span>
                </div>
              </div>
            </div>
                  ))}
                </div>
              </div>
            );
          })}

          {teamMembers.length === 0 && (
            <div className="col-span-full text-center py-12">
              <Users className="w-12 h-12 text-gray-300 dark:text-gray-600 mx-auto mb-3" />
              <p className="text-gray-500 dark:text-gray-400">검색 결과가 없습니다</p>
              <p className="text-sm text-gray-400 dark:text-gray-500 mt-1">다른 검색어나 필터를 시도해보세요</p>
            </div>
          )}
        </div>
        )}
          </>
        )}

        {/* Add Team Member Modal */}
<<<<<<< HEAD
        <AddTeamMemberModal
          isOpen={showAddForm}
          onClose={() => setShowAddForm(false)}
          onAdd={handleAddMember}
          departments={departments}
          currentUserRole={currentUserRole}
          managerDepartmentId={currentUserRole === 'manager' ? managerDepartmentId : undefined}
        />

        {/* Department Select Modal */}
        <DepartmentSelectModal
          isOpen={showDepartmentModal}
          onClose={() => setShowDepartmentModal(false)}
          departments={departments}
          selectedDepartmentId={selectedDepartment}
          onSelect={setSelectedDepartment}
        />
      </MainLayout>
=======
      <AddTeamMemberModal
        isOpen={showAddForm}
        onClose={() => setShowAddForm(false)}
        onAdd={handleAddMember}
        departments={departments}
        currentUserRole={currentUserRole}
        managerDepartmentId={currentUserRole === 'manager' ? managerDepartmentId : undefined}
      />

      {/* Department Select Modal */}
      <DepartmentSelectModal
        isOpen={showDepartmentModal}
        onClose={() => setShowDepartmentModal(false)}
        departments={departments}
        selectedDepartmentId={selectedDepartment}
        onSelect={setSelectedDepartment}
      />

    </MainLayout>
>>>>>>> 6534106d
    </RoleGuard>
  );
}<|MERGE_RESOLUTION|>--- conflicted
+++ resolved
@@ -58,12 +58,6 @@
     offset: 0,
   });
 
-  // Fetch teams from TRPC
-  const { data: teamsData } = api.teams.getAll.useQuery(
-    selectedDepartment !== 'all' ? { departmentId: selectedDepartment } : undefined
-  );
-  const teams = teamsData || [];
-
   // Fetch tenant stats
   const { data: statsData } = api.tenant.stats.summary.useQuery();
 
@@ -105,16 +99,14 @@
           {
             id: managerDepartmentId,
             name: managerDepartmentName || '내 병동',
-            code: (departmentsData?.items as any[] || []).find((dept: any) => dept.id === managerDepartmentId)?.code || '',
           },
         ]
       : []
     : [
-        { id: 'all', name: '전체', code: '' },
+        { id: 'all', name: '전체' },
         ...((departmentsData?.items as any[] || []).map((dept: any) => ({
           id: dept.id,
           name: dept.name,
-          code: dept.code,
         })) || []),
       ];
 
@@ -418,49 +410,10 @@
           </div>
         )}
 
-        {/* Team Members Grid - 부서별 그룹화 및 모바일 최적화 */}
+        {/* Team Members Grid - 모바일 최적화 */}
         {!isLoadingUsers && (
-        <div className="space-y-6">
-          {/* 부서별로 그룹화 */}
-          {departments.filter(d => d.id !== 'all').map((dept) => {
-            // 해당 부서의 팀원들 필터링
-            const deptMembers = teamMembers.filter(member => member.departmentId === dept.id);
-            // 해당 부서의 팀들 필터링
-            const deptTeams = teams.filter(team => team.departmentId === dept.id);
-
-            if (deptMembers.length === 0) return null;
-
-            return (
-              <div key={dept.id} className="space-y-4">
-                {/* 부서 헤더 */}
-                <div className="flex items-center gap-3 pb-2 border-b-2 border-gray-200 dark:border-gray-700">
-                  <h3 className="text-lg font-bold text-gray-900 dark:text-gray-100">
-                    {dept.name} ({dept.code})
-                  </h3>
-                  <span className="text-sm text-gray-500 dark:text-gray-400">
-                    {deptMembers.length}명
-                  </span>
-                </div>
-
-                {/* 팀 정보 표시 */}
-                {deptTeams.length > 0 && (
-                  <div className="flex flex-wrap gap-2">
-                    {deptTeams.map((team) => (
-                      <div
-                        key={team.id}
-                        className="px-3 py-1.5 rounded-lg text-sm font-medium text-white flex items-center gap-2"
-                        style={{ backgroundColor: team.color }}
-                      >
-                        <span>{team.name}</span>
-                        <span className="text-xs opacity-80">({team.code})</span>
-                      </div>
-                    ))}
-                  </div>
-                )}
-
-                {/* 팀원 카드 그리드 */}
-                <div className="grid grid-cols-1 sm:grid-cols-2 lg:grid-cols-3 gap-3 sm:gap-4">
-                  {deptMembers.map((member) => (
+        <div className="grid grid-cols-1 sm:grid-cols-2 lg:grid-cols-3 gap-3 sm:gap-4">
+          {teamMembers.map((member) => (
             <div key={member.id} className="bg-white dark:bg-gray-900 rounded-xl shadow-sm border border-gray-100 dark:border-gray-700 p-4 sm:p-6 hover:shadow-md dark:hover:shadow-gray-900/50 transition-shadow">
               <div className="flex items-start justify-between mb-3 sm:mb-4">
                 <div className="flex items-center gap-2 sm:gap-3">
@@ -583,11 +536,7 @@
                 </div>
               </div>
             </div>
-                  ))}
-                </div>
-              </div>
-            );
-          })}
+          ))}
 
           {teamMembers.length === 0 && (
             <div className="col-span-full text-center py-12">
@@ -602,26 +551,6 @@
         )}
 
         {/* Add Team Member Modal */}
-<<<<<<< HEAD
-        <AddTeamMemberModal
-          isOpen={showAddForm}
-          onClose={() => setShowAddForm(false)}
-          onAdd={handleAddMember}
-          departments={departments}
-          currentUserRole={currentUserRole}
-          managerDepartmentId={currentUserRole === 'manager' ? managerDepartmentId : undefined}
-        />
-
-        {/* Department Select Modal */}
-        <DepartmentSelectModal
-          isOpen={showDepartmentModal}
-          onClose={() => setShowDepartmentModal(false)}
-          departments={departments}
-          selectedDepartmentId={selectedDepartment}
-          onSelect={setSelectedDepartment}
-        />
-      </MainLayout>
-=======
       <AddTeamMemberModal
         isOpen={showAddForm}
         onClose={() => setShowAddForm(false)}
@@ -641,7 +570,6 @@
       />
 
     </MainLayout>
->>>>>>> 6534106d
     </RoleGuard>
   );
 }