"use client";
import { useState, useEffect, useMemo } from "react";
import { useRouter } from "next/navigation";
import { Plus, Trash2, Save, Upload, Download, Users, ChevronRight, Edit2, Mail, Phone, Calendar, Shield, Clock, Star } from "lucide-react";
import { MainLayout } from "@/components/layout/MainLayout";
import { AddTeamMemberModal } from "@/components/AddTeamMemberModal";
<<<<<<< HEAD
import { MyPreferencesPanel, type ComprehensivePreferences } from "@/components/team/MyPreferencesPanel";
import { SpecialRequestModal, type SpecialRequest } from "@/components/team/SpecialRequestModal";
import { TeamPatternPanel } from "@/components/team/TeamPatternPanel";
=======
>>>>>>> a04e0360
import { api } from "@/lib/trpc/client";
import { useCurrentUser } from "@/hooks/useCurrentUser";
import { RoleGuard } from "@/components/auth/RoleGuard";

export default function TeamManagementPage() {
  const router = useRouter();
  const currentUser = useCurrentUser();
  const [selectedDepartment, setSelectedDepartment] = useState<string>("all");
  const [searchQuery, setSearchQuery] = useState("");
  const [showAddForm, setShowAddForm] = useState(false);
  const currentUserRole = currentUser.role || "member";
  const managerDepartmentId = currentUser.dbUser?.departmentId ?? null;
  const [statusFilter, setStatusFilter] = useState<'all' | 'active' | 'on-leave' | 'manager' | 'part-time'>('all');
  const [roleFilter, setRoleFilter] = useState<string | undefined>();
  const [statusFilterForApi, setStatusFilterForApi] = useState<'active' | 'on_leave' | undefined>();
  const [editingPositionId, setEditingPositionId] = useState<string | null>(null);
  const [editingPositionValue, setEditingPositionValue] = useState<string>("");

  // Fetch users from TRPC
  const { data: usersData, isLoading: isLoadingUsers, refetch: refetchUsers } = api.tenant.users.list.useQuery({
    limit: 100,
    offset: 0,
    search: searchQuery || undefined,
    departmentId:
      currentUserRole === 'manager'
        ? managerDepartmentId ?? undefined
        : selectedDepartment !== 'all'
          ? selectedDepartment
          : undefined,
    role: roleFilter as any,
    status: statusFilterForApi,
  });

  // Fetch departments from TRPC
  const { data: departmentsData, isLoading: isLoadingDepartments } = api.tenant.departments.list.useQuery({
    limit: 50,
    offset: 0,
  });

  // Fetch tenant stats
  const { data: statsData } = api.tenant.stats.summary.useQuery();

  // Mutations
  const inviteUserMutation = api.tenant.users.invite.useMutation({
    onSuccess: () => {
      refetchUsers();
      setShowAddForm(false);
    },
  });

  const deactivateUserMutation = api.tenant.users.deactivate.useMutation({
    onSuccess: () => {
      refetchUsers();
    },
  });

  const updatePositionMutation = api.tenant.users.updatePosition.useMutation({
    onSuccess: () => {
      refetchUsers();
      setEditingPositionId(null);
      setEditingPositionValue("");
    },
    onError: (error) => {
      alert(error.message || '직급 변경 중 오류가 발생했습니다.');
    },
  });

  // Process departments for UI
const managerDepartmentName =
  (departmentsData?.items as any[] || []).find(
    (dept: any) => dept.id === managerDepartmentId
  )?.name;

const departments =
  currentUserRole === 'manager'
    ? managerDepartmentId
      ? [
          {
            id: managerDepartmentId,
            name: managerDepartmentName || '내 병동',
          },
        ]
      : []
    : [
        { id: 'all', name: '전체' },
        ...((departmentsData?.items as any[] || []).map((dept: any) => ({
          id: dept.id,
          name: dept.name,
        })) || []),
      ];

  // Update status filter effect
  useEffect(() => {
    if (currentUserRole === 'manager' && managerDepartmentId) {
      setSelectedDepartment(managerDepartmentId);
    }
  }, [currentUserRole, managerDepartmentId]);

  useEffect(() => {
    if (statusFilter === 'active') {
      setStatusFilterForApi('active');
      setRoleFilter(undefined);
    } else if (statusFilter === 'on-leave') {
      setStatusFilterForApi('on_leave');
      setRoleFilter(undefined);
    } else if (statusFilter === 'manager') {
      setStatusFilterForApi(undefined);
      setRoleFilter('manager');
    } else {
      setStatusFilterForApi(undefined);
      setRoleFilter(undefined);
    }
  }, [statusFilter]);

  // Process users data
  const rawTeamMembers = (usersData?.items || []) as any[];

  const teamMembers = useMemo(() => {
    if (currentUserRole === 'manager') {
      const myUserId = currentUser.dbUser?.id;
      return rawTeamMembers.filter((member: any) => {
        if (member.id === myUserId) {
          return true;
        }
        return member.role === 'member';
      });
    }
    return rawTeamMembers;
  }, [rawTeamMembers, currentUserRole, currentUser.dbUser?.id]);

  // 통계 계산
  const stats = {
    total: teamMembers.length,
    active: teamMembers.filter((m: any) => m.status === 'active').length,
    onLeave: teamMembers.filter((m: any) => m.status === 'on_leave').length,
    managers: teamMembers.filter((m: any) => ['manager', 'admin'].includes(m.role)).length,
    partTime: 0, // TODO: Add contract type to schema
  };

  const handleRemoveMember = async (id: string) => {
    if (confirm('정말로 이 팀원을 비활성화하시겠습니까?')) {
      await deactivateUserMutation.mutateAsync({ userId: id });
    }
  };

  const handleEditPosition = (memberId: string, currentPosition: string) => {
    setEditingPositionId(memberId);
    setEditingPositionValue(currentPosition || '');
  };

  const handleSavePosition = async (memberId: string) => {
    if (!editingPositionValue.trim()) {
      alert('직급을 입력해주세요.');
      return;
    }

    await updatePositionMutation.mutateAsync({
      userId: memberId,
      position: editingPositionValue.trim(),
    });
  };

  const handleCancelEditPosition = () => {
    setEditingPositionId(null);
    setEditingPositionValue("");
  };

  const canEditPosition = () => {
    return ['owner', 'admin', 'manager'].includes(currentUserRole);
  };

  const handleAddMember = async (newMember: any) => {
    await inviteUserMutation.mutateAsync({
      email: newMember.email,
      name: newMember.name,
      role: newMember.role || 'member',
      departmentId: newMember.departmentId !== 'all' ? newMember.departmentId : undefined,
      employeeId: newMember.employeeId,
      position: newMember.position,
    });
  };

  const getRoleBadgeColor = (role: string) => {
    switch (role) {
      case 'admin': return 'bg-purple-100 dark:bg-purple-950/30 text-purple-700 dark:text-purple-400';
      case 'manager': return 'bg-blue-100 dark:bg-blue-950/30 text-blue-700 dark:text-blue-400';
      default: return 'bg-gray-100 dark:bg-gray-800 text-gray-700 dark:text-gray-300';
    }
  };

  const getStatusBadgeColor = (status: string) => {
    switch (status) {
      case 'active': return 'bg-green-100 dark:bg-green-950/30 text-green-700 dark:text-green-400';
      case 'on-leave': return 'bg-yellow-100 dark:bg-yellow-950/30 text-yellow-700 dark:text-yellow-400';
      default: return 'bg-gray-100 dark:bg-gray-800 text-gray-700 dark:text-gray-300';
    }
  };

  const getContractTypeBadge = (type: string) => {
    switch (type) {
      case 'full-time': return '정규직';
      case 'part-time': return '파트타임';
      case 'contract': return '계약직';
      default: return type;
    }
  };

  return (
    <RoleGuard>
      <MainLayout>
<<<<<<< HEAD
        {/* Team Pattern Section - 팀 패턴 설정 */}
        {(currentUserRole === 'admin' || currentUserRole === 'manager') &&
         (currentUserRole === 'manager' ? managerDepartmentId : selectedDepartment !== 'all') && (
          <div className="mb-6 sm:mb-8">
            <TeamPatternPanel
              departmentId={
                currentUserRole === 'manager'
                  ? managerDepartmentId || ''
                  : selectedDepartment !== 'all' ? selectedDepartment : ''
              }
              totalMembers={stats.total}
              canEdit={currentUserRole === 'admin' || currentUserRole === 'manager'}
            />
          </div>
        )}

        {/* My Preferences Section - 현재 사용자용 */}
        <div className="bg-gradient-to-r from-blue-50 to-indigo-50 dark:from-blue-950/20 dark:to-indigo-950/20 rounded-xl p-4 sm:p-6 mb-6 sm:mb-8 border border-blue-200 dark:border-blue-800">
          <div className="flex flex-col sm:flex-row sm:items-center sm:justify-between gap-4">
            <div className="flex items-center gap-3 sm:gap-4">
              <div className="p-2 sm:p-3 bg-white dark:bg-gray-800 rounded-xl shadow-sm">
                <Heart className="w-5 h-5 sm:w-6 sm:h-6 text-blue-600 dark:text-blue-400" />
              </div>
              <div className="flex-1">
                <h2 className="text-base sm:text-lg font-semibold text-gray-900 dark:text-gray-100">나의 근무 선호도</h2>
                <p className="text-xs sm:text-sm text-gray-600 dark:text-gray-400 mt-0.5 sm:mt-1 hidden sm:block">
                  개인 상황과 선호도를 입력하면 AI가 최적의 스케줄을 생성합니다
                </p>
              </div>
            </div>
            <div className="flex gap-2 sm:gap-3">
              <button
                onClick={() => setShowMyPreferences(true)}
                className="flex-1 sm:flex-none inline-flex items-center justify-center gap-2 px-3 sm:px-4 py-2 text-xs sm:text-sm font-medium text-white bg-blue-600 dark:bg-blue-500 rounded-lg hover:bg-blue-700 dark:hover:bg-blue-600 transition-colors"
              >
                <Settings className="w-4 h-4" />
                <span className="hidden sm:inline">선호도 설정</span>
                <span className="sm:hidden">설정</span>
              </button>
              <button
                onClick={() => setShowSpecialRequest(true)}
                className="flex-1 sm:flex-none inline-flex items-center justify-center gap-2 px-3 sm:px-4 py-2 text-xs sm:text-sm font-medium text-blue-600 dark:text-blue-400 bg-white dark:bg-gray-800 border border-blue-300 dark:border-blue-700 rounded-lg hover:bg-blue-50 dark:hover:bg-gray-700 transition-colors"
              >
                <MessageSquare className="w-4 h-4" />
                <span className="hidden sm:inline">특별 요청</span>
                <span className="sm:hidden">요청</span>
              </button>
            </div>
          </div>

          {/* 현재 설정된 선호도 요약 - 모바일에서는 2열 그리드 */}
          <div className="mt-4 grid grid-cols-2 sm:grid-cols-4 gap-2 sm:gap-4">
            <div className="bg-white dark:bg-gray-800 rounded-lg p-2 sm:p-3">
              <p className="text-xs text-gray-500 dark:text-gray-400 mb-0.5 sm:mb-1">선호 시프트</p>
              <p className="text-xs sm:text-sm font-medium text-gray-900 dark:text-gray-100">주간</p>
            </div>
            <div className="bg-white dark:bg-gray-800 rounded-lg p-2 sm:p-3">
              <p className="text-xs text-gray-500 dark:text-gray-400 mb-0.5 sm:mb-1">주말 근무</p>
              <p className="text-xs sm:text-sm font-medium text-gray-900 dark:text-gray-100">상관없음</p>
            </div>
            <div className="bg-white dark:bg-gray-800 rounded-lg p-2 sm:p-3">
              <p className="text-xs text-gray-500 dark:text-gray-400 mb-0.5 sm:mb-1">최대 연속</p>
              <p className="text-xs sm:text-sm font-medium text-gray-900 dark:text-gray-100">5일</p>
            </div>
            <div className="bg-white dark:bg-gray-800 rounded-lg p-2 sm:p-3">
              <p className="text-xs text-gray-500 dark:text-gray-400 mb-0.5 sm:mb-1">특별 요청</p>
              <p className="text-xs sm:text-sm font-medium text-amber-600 dark:text-amber-400">
                {specialRequests.filter(r => r.employeeId === currentUserId && r.status === 'pending').length}건
              </p>
            </div>
          </div>
        </div>

=======
>>>>>>> a04e0360
        {/* Stats Cards - 모바일 스크롤 가능한 필터 카드들 */}
        <div className="grid grid-cols-2 sm:grid-cols-3 lg:grid-cols-5 gap-2 sm:gap-4 mb-6 sm:mb-8">
          <button
            onClick={() => setStatusFilter('all')}
            className={`bg-white dark:bg-gray-900 rounded-xl p-3 sm:p-4 lg:p-6 border transition-all ${
              statusFilter === 'all' ? 'border-blue-500 dark:border-blue-400 shadow-lg' : 'border-gray-100 dark:border-gray-700 hover:border-gray-300 dark:hover:border-gray-600'
            }`}
          >
            <div className="flex flex-col sm:flex-row sm:items-center sm:justify-between gap-2">
              <div className="text-left">
                <p className="text-xs sm:text-sm text-gray-500 dark:text-gray-400">전체 인원</p>
                <p className="text-lg sm:text-xl lg:text-2xl font-bold text-gray-900 dark:text-gray-100 mt-0.5 sm:mt-1">{stats.total}명</p>
              </div>
              <div className="hidden sm:block p-2 lg:p-3 bg-blue-50 dark:bg-blue-950/30 rounded-lg">
                <Users className="w-5 h-5 lg:w-6 lg:h-6 text-blue-600 dark:text-blue-400" />
              </div>
            </div>
          </button>

          <button
            onClick={() => setStatusFilter('active')}
            className={`bg-white dark:bg-gray-900 rounded-xl p-3 sm:p-4 lg:p-6 border transition-all ${
              statusFilter === 'active' ? 'border-green-500 dark:border-green-400 shadow-lg' : 'border-gray-100 dark:border-gray-700 hover:border-gray-300 dark:hover:border-gray-600'
            }`}
          >
            <div className="flex flex-col sm:flex-row sm:items-center sm:justify-between gap-2">
              <div className="text-left">
                <p className="text-xs sm:text-sm text-gray-500 dark:text-gray-400">근무 중</p>
                <p className="text-lg sm:text-xl lg:text-2xl font-bold text-gray-900 dark:text-gray-100 mt-0.5 sm:mt-1">{stats.active}명</p>
              </div>
              <div className="hidden sm:block p-2 lg:p-3 bg-green-50 dark:bg-green-950/30 rounded-lg">
                <Clock className="w-5 h-5 lg:w-6 lg:h-6 text-green-600 dark:text-green-400" />
              </div>
            </div>
          </button>

          <button
            onClick={() => setStatusFilter('on-leave')}
            className={`bg-white dark:bg-gray-900 rounded-xl p-3 sm:p-4 lg:p-6 border transition-all ${
              statusFilter === 'on-leave' ? 'border-yellow-500 dark:border-yellow-400 shadow-lg' : 'border-gray-100 dark:border-gray-700 hover:border-gray-300 dark:hover:border-gray-600'
            }`}
          >
            <div className="flex flex-col sm:flex-row sm:items-center sm:justify-between gap-2">
              <div className="text-left">
                <p className="text-xs sm:text-sm text-gray-500 dark:text-gray-400">휴직 중</p>
                <p className="text-lg sm:text-xl lg:text-2xl font-bold text-gray-900 dark:text-gray-100 mt-0.5 sm:mt-1">{stats.onLeave}명</p>
              </div>
              <div className="hidden sm:block p-2 lg:p-3 bg-yellow-50 dark:bg-yellow-950/30 rounded-lg">
                <Calendar className="w-5 h-5 lg:w-6 lg:h-6 text-yellow-600 dark:text-yellow-400" />
              </div>
            </div>
          </button>

          <button
            onClick={() => setStatusFilter('manager')}
            className={`bg-white dark:bg-gray-900 rounded-xl p-3 sm:p-4 lg:p-6 border transition-all ${
              statusFilter === 'manager' ? 'border-purple-500 dark:border-purple-400 shadow-lg' : 'border-gray-100 dark:border-gray-700 hover:border-gray-300 dark:hover:border-gray-600'
            }`}
          >
            <div className="flex flex-col sm:flex-row sm:items-center sm:justify-between gap-2">
              <div className="text-left">
                <p className="text-xs sm:text-sm text-gray-500 dark:text-gray-400">관리자</p>
                <p className="text-lg sm:text-xl lg:text-2xl font-bold text-gray-900 dark:text-gray-100 mt-0.5 sm:mt-1">{stats.managers}명</p>
              </div>
              <div className="hidden sm:block p-2 lg:p-3 bg-purple-50 dark:bg-purple-950/30 rounded-lg">
                <Shield className="w-5 h-5 lg:w-6 lg:h-6 text-purple-600 dark:text-purple-400" />
              </div>
            </div>
          </button>

          <button
            onClick={() => setStatusFilter('part-time')}
            className={`bg-white dark:bg-gray-900 rounded-xl p-3 sm:p-4 lg:p-6 border transition-all col-span-2 sm:col-span-1 ${
              statusFilter === 'part-time' ? 'border-orange-500 dark:border-orange-400 shadow-lg' : 'border-gray-100 dark:border-gray-700 hover:border-gray-300 dark:hover:border-gray-600'
            }`}
          >
            <div className="flex flex-col sm:flex-row sm:items-center sm:justify-between gap-2">
              <div className="text-left">
                <p className="text-xs sm:text-sm text-gray-500 dark:text-gray-400">파트타임</p>
                <p className="text-lg sm:text-xl lg:text-2xl font-bold text-gray-900 dark:text-gray-100 mt-0.5 sm:mt-1">{stats.partTime}명</p>
              </div>
              <div className="hidden sm:block p-2 lg:p-3 bg-orange-50 dark:bg-orange-950/30 rounded-lg">
                <Clock className="w-5 h-5 lg:w-6 lg:h-6 text-orange-600 dark:text-orange-400" />
              </div>
            </div>
          </button>
        </div>

        {/* Filters and Search - 모바일 최적화 */}
        <div className="bg-white dark:bg-gray-900 rounded-xl shadow-sm border border-gray-100 dark:border-gray-700 p-4 sm:p-6 mb-4 sm:mb-6">
          {currentUserRole === 'manager' && managerDepartmentId && (
            <div className="mb-4 rounded-lg bg-blue-50 dark:bg-blue-950/30 border border-blue-200 dark:border-blue-800 px-3 py-2 text-xs sm:text-sm text-blue-800 dark:text-blue-300">
              담당 병동에 속한 팀원만 조회 및 관리할 수 있습니다.
            </div>
          )}
          {currentUserRole === 'manager' && managerDepartmentId && (
            <div className="mb-4 rounded-lg bg-blue-50 dark:bg-blue-950/30 border border-blue-200 dark:border-blue-800 px-3 py-2 text-xs sm:text-sm text-blue-800 dark:text-blue-300">
              담당 병동에 속한 팀원만 조회 및 관리할 수 있습니다.
            </div>
          )}
          <div className="flex flex-col sm:flex-row sm:items-end gap-4">
            <div className="flex flex-col sm:flex-row gap-3 sm:gap-4 flex-1">
              <div className="flex-1 sm:flex-none">
                <label className="block text-xs sm:text-sm font-medium text-gray-700 dark:text-gray-300 mb-1">부서</label>
                <select
                  value={selectedDepartment}
                  onChange={(e) => setSelectedDepartment(e.target.value)}
                  disabled={currentUserRole === 'manager'}
                  className="w-full px-3 py-2 text-sm bg-white dark:bg-gray-800 border border-gray-200 dark:border-gray-600 rounded-lg focus:outline-none focus:ring-2 focus:ring-blue-500 dark:focus:ring-blue-400 text-gray-900 dark:text-gray-100 disabled:bg-gray-100 disabled:text-gray-500 disabled:cursor-not-allowed disabled:dark:bg-gray-800 disabled:dark:text-gray-500"
                >
                  {departments.map(dept => (
                    <option key={dept.id} value={dept.id}>{dept.name}</option>
                  ))}
                </select>
              </div>
              <div className="flex-1">
                <label className="block text-xs sm:text-sm font-medium text-gray-700 dark:text-gray-300 mb-1">검색</label>
                <input
                  type="text"
                  placeholder="이름, 이메일, 직책"
                  value={searchQuery}
                  onChange={(e) => setSearchQuery(e.target.value)}
                  className="w-full px-3 py-2 text-sm bg-white dark:bg-gray-800 border border-gray-200 dark:border-gray-600 rounded-lg focus:outline-none focus:ring-2 focus:ring-blue-500 dark:focus:ring-blue-400 text-gray-900 dark:text-gray-100 placeholder-gray-400 dark:placeholder-gray-500"
                />
              </div>
            </div>
            <button
              onClick={() => setShowAddForm(true)}
              disabled={currentUserRole === 'manager'}
              className={`inline-flex items-center justify-center gap-2 px-4 py-2 text-sm font-medium rounded-lg whitespace-nowrap transition-colors ${
                currentUserRole === 'manager'
                  ? 'bg-gray-200 dark:bg-gray-800 text-gray-500 dark:text-gray-500 cursor-not-allowed'
                  : 'text-white bg-blue-600 dark:bg-blue-500 hover:bg-blue-700 dark:hover:bg-blue-600'
              }`}
            >
              <Plus className="w-4 h-4" />
              <span className="hidden sm:inline">팀원 추가</span>
              <span className="sm:hidden">추가</span>
            </button>
          </div>
        </div>

        {/* Loading State */}
        {isLoadingUsers && (
          <div className="flex justify-center items-center py-12">
            <div className="animate-spin rounded-full h-8 w-8 border-b-2 border-blue-600"></div>
          </div>
        )}

        {/* Team Members Grid - 모바일 최적화 */}
        {!isLoadingUsers && (
        <div className="grid grid-cols-1 sm:grid-cols-2 lg:grid-cols-3 gap-3 sm:gap-4">
          {teamMembers.map((member) => (
            <div key={member.id} className="bg-white dark:bg-gray-900 rounded-xl shadow-sm border border-gray-100 dark:border-gray-700 p-4 sm:p-6 hover:shadow-md dark:hover:shadow-gray-900/50 transition-shadow">
              <div className="flex items-start justify-between mb-3 sm:mb-4">
                <div className="flex items-center gap-2 sm:gap-3">
                  {(member.profile as any)?.avatar ? (
                    <img
                      src={(member.profile as any)?.avatar}
                      alt={member.name}
                      className="w-12 h-12 rounded-full object-cover border-2 border-gray-200 dark:border-gray-700"
                      onError={(e) => {
                        // 이미지 로드 실패시 기본 아바타로 대체
                        e.currentTarget.style.display = 'none';
                        e.currentTarget.nextElementSibling?.classList.remove('hidden');
                      }}
                    />
                  ) : null}
                  <div className={`w-12 h-12 bg-gray-100 dark:bg-gray-800 rounded-full flex items-center justify-center ${(member.profile as any)?.avatar ? 'hidden' : ''}`}>
                    <Users className="w-6 h-6 text-gray-400 dark:text-gray-600" />
                  </div>
                  <div>
                    <h3 className="text-sm sm:text-base font-semibold text-gray-900 dark:text-gray-100">{member.name}</h3>
                    {editingPositionId === member.id ? (
                      <div className="flex items-center gap-1 mt-1">
                        <input
                          type="text"
                          value={editingPositionValue}
                          onChange={(e) => setEditingPositionValue(e.target.value)}
                          className="px-2 py-1 text-xs sm:text-sm bg-white dark:bg-gray-800 border border-gray-300 dark:border-gray-600 rounded focus:outline-none focus:ring-2 focus:ring-blue-500"
                          placeholder="직급 입력"
                          autoFocus
                          onKeyDown={(e) => {
                            if (e.key === 'Enter') {
                              handleSavePosition(member.id);
                            } else if (e.key === 'Escape') {
                              handleCancelEditPosition();
                            }
                          }}
                        />
                        <button
                          onClick={() => handleSavePosition(member.id)}
                          className="p-1 hover:bg-green-100 dark:hover:bg-green-900/30 rounded"
                          title="저장"
                        >
                          <Save className="w-3 h-3 text-green-600 dark:text-green-400" />
                        </button>
                        <button
                          onClick={handleCancelEditPosition}
                          className="p-1 hover:bg-gray-100 dark:hover:bg-gray-800 rounded"
                          title="취소"
                        >
                          <span className="text-xs">✕</span>
                        </button>
                      </div>
                    ) : (
                      <div className="flex items-center gap-1 group">
                        <p className="text-xs sm:text-sm text-gray-500 dark:text-gray-400">{member.position || '팀원'}</p>
                        {canEditPosition() && (
                          <button
                            onClick={() => handleEditPosition(member.id, member.position || '')}
                            className="p-0.5 opacity-0 group-hover:opacity-100 hover:bg-gray-100 dark:hover:bg-gray-800 rounded transition-opacity"
                            title="직급 수정"
                          >
                            <Edit2 className="w-3 h-3 text-gray-400" />
                          </button>
                        )}
                      </div>
                    )}
                  </div>
                </div>
                <div className="flex gap-1">
                  {/* 상세 페이지는 아직 구현되지 않음
                  <button
                    onClick={() => router.push(`/team/${member.id}`)}
                    className="p-1.5 hover:bg-gray-100 dark:hover:bg-gray-800 rounded-lg transition-colors"
                  >
                    <Edit2 className="w-4 h-4 text-gray-500 dark:text-gray-400" />
                  </button>
                  */}
                  <button
                    onClick={() => handleRemoveMember(member.id)}
                    className="p-1.5 hover:bg-red-50 dark:hover:bg-red-950/30 rounded-lg transition-colors"
                  >
                    <Trash2 className="w-4 h-4 text-red-500 dark:text-red-400" />
                  </button>
                </div>
              </div>

              {/* 모바일에서는 연락처 정보 숨기기 */}
              <div className="space-y-1.5 sm:space-y-2 mb-3 sm:mb-4 hidden sm:block">
                <div className="flex items-center gap-2 text-xs sm:text-sm text-gray-600 dark:text-gray-400">
                  <Mail className="w-3.5 sm:w-4 h-3.5 sm:h-4 text-gray-400 dark:text-gray-500" />
                  <span className="truncate">{member.email}</span>
                </div>
                {(member.profile as any)?.phone && (
                  <div className="flex items-center gap-2 text-xs sm:text-sm text-gray-600 dark:text-gray-400">
                    <Phone className="w-3.5 sm:w-4 h-3.5 sm:h-4 text-gray-400 dark:text-gray-500" />
                    <span>{(member.profile as any).phone}</span>
                  </div>
                )}
                <div className="flex items-center gap-2 text-xs sm:text-sm text-gray-600 dark:text-gray-400">
                  <Calendar className="w-3.5 sm:w-4 h-3.5 sm:h-4 text-gray-400 dark:text-gray-500" />
                  <span>가입일: {new Date(member.createdAt).toLocaleDateString('ko-KR')}</span>
                </div>
              </div>

              <div className="flex flex-wrap gap-1.5 sm:gap-2 mb-3 sm:mb-4">
                {(member.role === 'admin' || member.role === 'manager') && (
                  <span className={`px-2 py-1 text-xs font-medium rounded-full ${getRoleBadgeColor(member.role)}`}>
                    {member.role === 'admin' ? '관리자' : '매니저'}
                  </span>
                )}
                <span className={`px-2 py-1 text-xs font-medium rounded-full ${getStatusBadgeColor(member.status === 'on_leave' ? 'on-leave' : member.status)}`}>
                  {member.status === 'active' ? '근무중' : member.status === 'on_leave' ? '휴직' : '비활성'}
                </span>
              </div>

              <div className="pt-3 sm:pt-4 border-t border-gray-100 dark:border-gray-800">
                <div className="flex items-center justify-between text-xs sm:text-sm">
                  <span className="text-gray-500 dark:text-gray-400">부서</span>
                  <span className="font-medium text-gray-900 dark:text-gray-100">
                    {member.department?.name || '미지정'}
                  </span>
                </div>
                <div className="flex items-center justify-between text-xs sm:text-sm mt-1">
                  <span className="text-gray-500 dark:text-gray-400">사원번호</span>
                  <span className="font-medium text-gray-900 dark:text-gray-100">
                    {member.employeeId || '-'}
                  </span>
                </div>
              </div>
            </div>
          ))}

          {teamMembers.length === 0 && (
            <div className="col-span-full text-center py-12">
              <Users className="w-12 h-12 text-gray-300 dark:text-gray-600 mx-auto mb-3" />
              <p className="text-gray-500 dark:text-gray-400">검색 결과가 없습니다</p>
              <p className="text-sm text-gray-400 dark:text-gray-500 mt-1">다른 검색어나 필터를 시도해보세요</p>
            </div>
          )}
        </div>
        )}

      {/* Add Team Member Modal */}
      <AddTeamMemberModal
        isOpen={showAddForm}
        onClose={() => setShowAddForm(false)}
        onAdd={handleAddMember}
        departments={departments}
      />

    </MainLayout>
    </RoleGuard>
  );
}<|MERGE_RESOLUTION|>--- conflicted
+++ resolved
@@ -1,15 +1,12 @@
 "use client";
 import { useState, useEffect, useMemo } from "react";
 import { useRouter } from "next/navigation";
-import { Plus, Trash2, Save, Upload, Download, Users, ChevronRight, Edit2, Mail, Phone, Calendar, Shield, Clock, Star } from "lucide-react";
+import { Plus, Trash2, Save, Upload, Download, Users, ChevronRight, Edit2, Mail, Phone, Calendar, Shield, Clock, Star, Settings, Heart, MessageSquare, AlertCircle } from "lucide-react";
 import { MainLayout } from "@/components/layout/MainLayout";
 import { AddTeamMemberModal } from "@/components/AddTeamMemberModal";
-<<<<<<< HEAD
 import { MyPreferencesPanel, type ComprehensivePreferences } from "@/components/team/MyPreferencesPanel";
 import { SpecialRequestModal, type SpecialRequest } from "@/components/team/SpecialRequestModal";
 import { TeamPatternPanel } from "@/components/team/TeamPatternPanel";
-=======
->>>>>>> a04e0360
 import { api } from "@/lib/trpc/client";
 import { useCurrentUser } from "@/hooks/useCurrentUser";
 import { RoleGuard } from "@/components/auth/RoleGuard";
@@ -27,6 +24,12 @@
   const [statusFilterForApi, setStatusFilterForApi] = useState<'active' | 'on_leave' | undefined>();
   const [editingPositionId, setEditingPositionId] = useState<string | null>(null);
   const [editingPositionValue, setEditingPositionValue] = useState<string>("");
+  const [showMyPreferences, setShowMyPreferences] = useState(false);
+  const [showSpecialRequest, setShowSpecialRequest] = useState(false);
+  const [specialRequests, setSpecialRequests] = useState<SpecialRequest[]>([]);
+
+const currentUserId = currentUser.userId || "user-1";
+const currentUserName = currentUser.name || "사용자";
 
   // Fetch users from TRPC
   const { data: usersData, isLoading: isLoadingUsers, refetch: refetchUsers } = api.tenant.users.list.useQuery({
@@ -192,6 +195,52 @@
     });
   };
 
+  const handleSavePreferences = async (preferences: ComprehensivePreferences) => {
+    try {
+      // API를 통해 저장
+      const response = await fetch('/api/preferences', {
+        method: 'POST',
+        headers: {
+          'Content-Type': 'application/json',
+        },
+        body: JSON.stringify({
+          employeeId: currentUserId,
+          preferences,
+        }),
+      });
+
+      if (!response.ok) {
+        throw new Error('Failed to save preferences');
+      }
+
+      const result = await response.json();
+      console.log('Preferences saved:', result);
+
+      // 성공 알림 (실제로는 토스트 사용 권장)
+      alert('선호도가 성공적으로 저장되었습니다!');
+    } catch (error) {
+      console.error('Error saving preferences:', error);
+      alert('선호도 저장 중 오류가 발생했습니다. 다시 시도해주세요.');
+    }
+  };
+
+  const handleSubmitSpecialRequest = (request: Omit<SpecialRequest, 'id' | 'createdAt' | 'status'>) => {
+    const newRequest: SpecialRequest = {
+      ...request,
+      id: `req-${Date.now()}`,
+      createdAt: new Date(),
+      status: 'pending'
+    };
+
+    setSpecialRequests([...specialRequests, newRequest]);
+
+    // 실제로는 API를 통해 저장
+    console.log('Submitting special request:', newRequest);
+
+    // 성공 알림
+    alert('특별 요청이 성공적으로 제출되었습니다. 관리자가 곧 검토할 예정입니다.');
+  };
+
   const getRoleBadgeColor = (role: string) => {
     switch (role) {
       case 'admin': return 'bg-purple-100 dark:bg-purple-950/30 text-purple-700 dark:text-purple-400';
@@ -220,7 +269,6 @@
   return (
     <RoleGuard>
       <MainLayout>
-<<<<<<< HEAD
         {/* Team Pattern Section - 팀 패턴 설정 */}
         {(currentUserRole === 'admin' || currentUserRole === 'manager') &&
          (currentUserRole === 'manager' ? managerDepartmentId : selectedDepartment !== 'all') && (
@@ -294,8 +342,6 @@
           </div>
         </div>
 
-=======
->>>>>>> a04e0360
         {/* Stats Cards - 모바일 스크롤 가능한 필터 카드들 */}
         <div className="grid grid-cols-2 sm:grid-cols-3 lg:grid-cols-5 gap-2 sm:gap-4 mb-6 sm:mb-8">
           <button
@@ -599,6 +645,24 @@
         departments={departments}
       />
 
+      {/* My Preferences Panel */}
+      <MyPreferencesPanel
+        isOpen={showMyPreferences}
+        onClose={() => setShowMyPreferences(false)}
+        currentUserId={currentUserId}
+        onSave={handleSavePreferences}
+      />
+
+      {/* Special Request Modal */}
+      <SpecialRequestModal
+        isOpen={showSpecialRequest}
+        onClose={() => setShowSpecialRequest(false)}
+        currentUserId={currentUserId}
+        currentUserName={currentUserName}
+        onSubmit={handleSubmitSpecialRequest}
+        existingRequests={specialRequests.filter(r => r.employeeId === currentUserId)}
+      />
+
     </MainLayout>
     </RoleGuard>
   );
