--- conflicted
+++ resolved
@@ -2681,14 +2681,10 @@
                 enableSwapMode={isMember && swapMode}
                 currentUserId={currentUser.dbUser?.id}
                 selectedSwapCell={selectedSwapCell}
-<<<<<<< HEAD
-                onCellClick={handleSwapCellClick}
+                onCellClick={isManager ? handleManagerCellClick : handleSwapCellClick}
+                enableManagerEdit={isManager}
                 offBalanceData={offBalanceMap}
                 showOffBalance={true}
-=======
-                onCellClick={isManager ? handleManagerCellClick : handleSwapCellClick}
-                enableManagerEdit={isManager}
->>>>>>> 6534106d
               />
             ) : (
               <ScheduleCalendarView
