"use client";
import { useState, useEffect } from "react";
import { format, startOfWeek, addWeeks, subWeeks } from "date-fns";
import { ko, enUS, ja } from "date-fns/locale";
import { ChevronLeft, ChevronRight, Calendar, Users, Settings, Download, Lock, Unlock, Wand2, RefreshCw, X } from "lucide-react";
import { useTranslation } from "react-i18next";
import { ScheduleBoard } from "@/components/schedule/ScheduleBoard";
import { MonthView } from "@/components/schedule/MonthView";
import { NotificationCenter } from "@/components/notifications/NotificationCenter";
import { type Staff, type WeekSchedule } from "@/lib/types";
import { loadCurrentTeam } from "@/lib/teamStorage";
import { ProfileDropdown } from "@/components/ProfileDropdown";

export default function SchedulePage() {
  const { t, i18n } = useTranslation(['schedule', 'common']);
  const [currentWeek, setCurrentWeek] = useState(startOfWeek(new Date(), { weekStartsOn: 0 }));
  const [staff, setStaff] = useState<Staff[]>([]);
  const [schedule, setSchedule] = useState<WeekSchedule>({});
  const [isConfirmed, setIsConfirmed] = useState(false);
  const [viewMode, setViewMode] = useState<"week" | "month">("week");
  const [isGenerating, setIsGenerating] = useState(false);
  const [generationMetrics, setGenerationMetrics] = useState<any>(null);

  const getLocale = () => {
    if (i18n.language === 'en') return enUS;
    if (i18n.language === 'ja') return ja;
    return ko;
  };

  useEffect(() => {
    // Load team data
    const teamData = loadCurrentTeam();
    if (teamData && teamData.staff) {
      setStaff(teamData.staff);

      // Initialize empty schedule for all staff
      const initialSchedule: WeekSchedule = {};
      teamData.staff.forEach(member => {
        initialSchedule[member.id] = {};
      });
      setSchedule(initialSchedule);
    }
  }, []);

  const handlePreviousWeek = () => {
    setCurrentWeek(prev => subWeeks(prev, 1));
  };

  const handleNextWeek = () => {
    setCurrentWeek(prev => addWeeks(prev, 1));
  };

  const handleToday = () => {
    setCurrentWeek(startOfWeek(new Date(), { weekStartsOn: 0 }));
  };

  const handleConfirmToggle = () => {
    if (!isConfirmed) {
      // Validate schedule before confirming
      const hasSchedule = Object.values(schedule).some(staffSchedule =>
        Object.keys(staffSchedule).length > 0
      );

      if (!hasSchedule) {
        alert(t('alerts.noSchedule'));
        return;
      }
    }
    setIsConfirmed(!isConfirmed);
  };

  const handleGenerateSchedule = async () => {
    if (staff.length === 0) {
      alert(t('alerts.noTeam'));
      return;
    }

    setIsGenerating(true);
    setGenerationMetrics(null);

    // Get team data
    const teamData = loadCurrentTeam();
    if (!teamData || !teamData.staff || teamData.staff.length === 0) {
      alert(t('alerts.noTeamData'));
      setIsGenerating(false);
      return;
    }

    try {
      const response = await fetch("/api/schedule/generate", {
        method: "POST",
        headers: { "Content-Type": "application/json" },
        body: JSON.stringify({
          startDate: currentWeek.toISOString(),
          teamData: teamData,
          config: {
            maxConsecutiveDays: 5,
            minRestHours: 11,
            maxWeeklyHours: 52,
            minStaffPerShift: { D: 3, E: 2, N: 2, O: 0 },
            fairnessWeight: 0.7,
            preferenceWeight: 0.3,
          },
        }),
      });

      if (!response.ok) {
        throw new Error(t('alerts.generationFailed'));
      }

      const result = await response.json();

      setSchedule(result.schedule);
      setGenerationMetrics(result.metrics);

      // 성공 메시지
      if (result.metrics.processingTime < 5000) {
        console.log(`스케줄 생성 완료 (${result.metrics.processingTime}ms)`);
      }

    } catch (error) {
      console.error("Schedule generation error:", error);
      alert(t('alerts.generationError'));
    } finally {
      setIsGenerating(false);
    }
  };

  const handleExport = () => {
    // Export schedule as JSON
    const exportData = {
      week: format(currentWeek, "yyyy-MM-dd"),
      staff,
      schedule,
      confirmed: isConfirmed,
      exportedAt: new Date().toISOString(),
    };

    const blob = new Blob([JSON.stringify(exportData, null, 2)], { type: "application/json" });
    const url = URL.createObjectURL(blob);
    const a = document.createElement("a");
    a.href = url;
    a.download = `schedule-${format(currentWeek, "yyyy-MM-dd")}.json`;
    a.click();
    URL.revokeObjectURL(url);
  };

  return (
    <div className="min-h-screen bg-gray-50 dark:bg-slate-900">
      {/* Header */}
      <header className="bg-white dark:bg-slate-800 border-b border-gray-200 dark:border-slate-700">
        <div className="max-w-7xl mx-auto px-4 sm:px-6 lg:px-8">
          <div className="flex items-center justify-between h-16">
            <div className="flex items-center gap-8">
<<<<<<< HEAD
              <a href="/dashboard" className="text-xl font-semibold text-gray-900 hover:text-blue-600 transition-colors">
                ShiftEasy
              </a>
=======
              <h1 className="text-xl font-semibold text-gray-900 dark:text-white">{t('app.name', { ns: 'common' })}</h1>
>>>>>>> 2771b023
              <nav className="flex items-center gap-6">
                <a href="/schedule" className="text-sm font-medium text-blue-600 dark:text-blue-400">
                  {t('nav.schedule', { ns: 'common' })}
                </a>
                <a href="/team" className="text-sm font-medium text-gray-600 dark:text-gray-400 hover:text-gray-900 dark:hover:text-gray-200">
                  {t('nav.team', { ns: 'common' })}
                </a>
                <a href="/config" className="text-sm font-medium text-gray-600 dark:text-gray-400 hover:text-gray-900 dark:hover:text-gray-200">
                  {t('nav.config', { ns: 'common' })}
                </a>
              </nav>
            </div>
            <div className="flex items-center gap-3">
              <NotificationCenter userId="dev-user-id" />
              <ProfileDropdown />

              <button
                onClick={handleGenerateSchedule}
                disabled={isGenerating}
                className={`inline-flex items-center gap-2 px-3 py-1.5 text-sm font-medium rounded-lg ${
                  isGenerating
                    ? "text-gray-400 bg-gray-100 cursor-not-allowed"
                    : "text-purple-700 bg-purple-50 border border-purple-200 hover:bg-purple-100"
                }`}
              >
                {isGenerating ? (
                  <>
                    <RefreshCw className="w-4 h-4 animate-spin" />
                    {t('actions.generating')}
                  </>
                ) : (
                  <>
                    <Wand2 className="w-4 h-4" />
                    {t('actions.autoGenerate')}
                  </>
                )}
              </button>

              <button
                onClick={handleExport}
                className="inline-flex items-center gap-2 px-3 py-1.5 text-sm font-medium text-gray-700 bg-white border border-gray-300 rounded-lg hover:bg-gray-50"
              >
                <Download className="w-4 h-4" />
                {t('actions.export')}
              </button>
              <button
                onClick={handleConfirmToggle}
                className={`inline-flex items-center gap-2 px-4 py-1.5 text-sm font-medium rounded-lg ${
                  isConfirmed
                    ? "text-green-700 bg-green-50 border border-green-200 hover:bg-green-100"
                    : "text-blue-700 bg-blue-50 border border-blue-200 hover:bg-blue-100"
                }`}
              >
                {isConfirmed ? (
                  <>
                    <Lock className="w-4 h-4" />
                    {t('actions.confirmed')}
                  </>
                ) : (
                  <>
                    <Unlock className="w-4 h-4" />
                    {t('actions.confirmSchedule')}
                  </>
                )}
              </button>
            </div>
          </div>
        </div>
      </header>

      {/* Main Content */}
      <main className="max-w-7xl mx-auto px-4 sm:px-6 lg:px-8 py-8">
        {/* Week Navigation */}
        <div className="mb-6 flex items-center justify-between">
          <div className="flex items-center gap-4">
            <div className="flex items-center gap-2">
              <button
                onClick={handlePreviousWeek}
                className="p-2 hover:bg-gray-100 rounded-lg transition-colors"
              >
                <ChevronLeft className="w-5 h-5 text-gray-600" />
              </button>
              <button
                onClick={handleToday}
                className="px-3 py-1.5 text-sm font-medium text-gray-700 hover:bg-gray-100 rounded-lg transition-colors"
              >
                {t('buttons.today', { ns: 'common' })}
              </button>
              <button
                onClick={handleNextWeek}
                className="p-2 hover:bg-gray-100 rounded-lg transition-colors"
              >
                <ChevronRight className="w-5 h-5 text-gray-600" />
              </button>
            </div>
            <div className="flex items-center gap-2">
              <Calendar className="w-5 h-5 text-gray-400" />
              <h2 className="text-lg font-medium text-gray-900">
                {format(currentWeek, "yyyy년 M월 d일", { locale: getLocale() })}
              </h2>
            </div>
          </div>

          <div className="flex items-center gap-3">
            <button
              onClick={() => setViewMode("week")}
              className={`px-3 py-1.5 text-sm font-medium rounded-lg transition-colors ${
                viewMode === "week"
                  ? "bg-gray-900 text-white"
                  : "text-gray-600 hover:bg-gray-100"
              }`}
            >
              {t('viewMode.week')}
            </button>
            <button
              onClick={() => setViewMode("month")}
              className={`px-3 py-1.5 text-sm font-medium rounded-lg transition-colors ${
                viewMode === "month"
                  ? "bg-gray-900 text-white"
                  : "text-gray-600 hover:bg-gray-100"
              }`}
            >
              {t('viewMode.month')}
            </button>
          </div>
        </div>

        {/* Schedule Board or Month View */}
        {viewMode === "week" ? (
          <ScheduleBoard
            staff={staff}
            schedule={schedule}
            currentWeek={currentWeek}
            onScheduleChange={setSchedule}
            isConfirmed={isConfirmed}
          />
        ) : (
          <MonthView
            staff={staff}
            schedule={schedule}
            currentMonth={currentWeek}
            onMonthChange={setCurrentWeek}
          />
        )}

        {/* Generation Metrics */}
        {generationMetrics && (
          <div className="mt-6 p-4 bg-gradient-to-r from-purple-50 to-blue-50 rounded-xl border border-purple-100">
            <div className="flex items-center justify-between">
              <div className="flex items-center gap-3">
                <div className="p-2 bg-white rounded-lg shadow-sm">
                  <Wand2 className="w-5 h-5 text-purple-600" />
                </div>
                <div>
                  <p className="text-sm font-medium text-gray-900">{t('generation.success')}</p>
                  <p className="text-xs text-gray-600">
                    {t('generation.processingTime')}: {generationMetrics.processingTime}ms |
                    {t('generation.coverage')}: {Math.round(generationMetrics.coverageRate * 100)}% |
                    {t('generation.fairness')}: {Math.round(generationMetrics.distributionBalance * 100)}%
                  </p>
                </div>
              </div>
              <button
                onClick={() => setGenerationMetrics(null)}
                className="text-gray-400 hover:text-gray-600"
              >
                <X className="w-4 h-4" />
              </button>
            </div>
          </div>
        )}

        {/* Quick Stats */}
        <div className="mt-6 grid grid-cols-1 md:grid-cols-4 gap-4">
          <div className="bg-white rounded-xl border border-gray-100 p-4">
            <div className="flex items-center justify-between">
              <div>
                <p className="text-sm text-gray-500">{t('stats.totalStaff')}</p>
                <p className="text-2xl font-semibold text-gray-900">{staff.length}</p>
              </div>
              <Users className="w-8 h-8 text-gray-300" />
            </div>
          </div>

          <div className="bg-white rounded-xl border border-gray-100 p-4">
            <div className="flex items-center justify-between">
              <div>
                <p className="text-sm text-gray-500">{t('stats.dayShift')}</p>
                <p className="text-2xl font-semibold text-blue-600">
                  {Object.values(schedule).reduce((acc, staffSchedule) => {
                    return acc + Object.values(staffSchedule).filter(s => s === "D").length;
                  }, 0)}
                </p>
              </div>
              <div className="w-8 h-8 rounded-lg bg-blue-50 flex items-center justify-center">
                <span className="text-sm font-bold text-blue-600">D</span>
              </div>
            </div>
          </div>

          <div className="bg-white rounded-xl border border-gray-100 p-4">
            <div className="flex items-center justify-between">
              <div>
                <p className="text-sm text-gray-500">{t('stats.nightShift')}</p>
                <p className="text-2xl font-semibold text-indigo-600">
                  {Object.values(schedule).reduce((acc, staffSchedule) => {
                    return acc + Object.values(staffSchedule).filter(s => s === "N").length;
                  }, 0)}
                </p>
              </div>
              <div className="w-8 h-8 rounded-lg bg-indigo-50 flex items-center justify-center">
                <span className="text-sm font-bold text-indigo-600">N</span>
              </div>
            </div>
          </div>

          <div className="bg-white rounded-xl border border-gray-100 p-4">
            <div className="flex items-center justify-between">
              <div>
                <p className="text-sm text-gray-500">{t('stats.offDuty')}</p>
                <p className="text-2xl font-semibold text-gray-600">
                  {Object.values(schedule).reduce((acc, staffSchedule) => {
                    return acc + Object.values(staffSchedule).filter(s => s === "O").length;
                  }, 0)}
                </p>
              </div>
              <div className="w-8 h-8 rounded-lg bg-gray-100 flex items-center justify-center">
                <span className="text-sm font-bold text-gray-500">O</span>
              </div>
            </div>
          </div>
        </div>
      </main>
    </div>
  );
}<|MERGE_RESOLUTION|>--- conflicted
+++ resolved
@@ -152,13 +152,9 @@
         <div className="max-w-7xl mx-auto px-4 sm:px-6 lg:px-8">
           <div className="flex items-center justify-between h-16">
             <div className="flex items-center gap-8">
-<<<<<<< HEAD
-              <a href="/dashboard" className="text-xl font-semibold text-gray-900 hover:text-blue-600 transition-colors">
-                ShiftEasy
+              <a href="/dashboard" className="text-xl font-semibold text-gray-900 dark:text-white hover:text-blue-600 transition-colors">
+                {t('app.name', { ns: 'common' })}
               </a>
-=======
-              <h1 className="text-xl font-semibold text-gray-900 dark:text-white">{t('app.name', { ns: 'common' })}</h1>
->>>>>>> 2771b023
               <nav className="flex items-center gap-6">
                 <a href="/schedule" className="text-sm font-medium text-blue-600 dark:text-blue-400">
                   {t('nav.schedule', { ns: 'common' })}
