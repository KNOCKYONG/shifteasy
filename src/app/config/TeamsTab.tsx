"use client";
import { useState } from "react";
<<<<<<< HEAD
import { Plus, Edit2, Trash2, Users, Save } from "lucide-react";
=======
import { Plus, Edit2, Trash2, Users, Save, ChevronDown, ChevronUp, X } from "lucide-react";
>>>>>>> 6534106d
import { api } from "@/lib/trpc/client";

interface Team {
  id: string;
  name: string;
  code: string;
  color: string;
  departmentId: string | null;
  displayOrder: number | null;
  isActive: string;
  createdAt: Date;
  updatedAt: Date;
  deletedAt: Date | null;
}

<<<<<<< HEAD
interface Department {
  id: string;
  name: string;
  code: string;
=======
interface TeamMember {
  id: string;
  name: string;
  email: string;
  employeeId: string | null;
  position: string | null;
  teamId: string | null;
>>>>>>> 6534106d
}

const COLOR_OPTIONS = [
  '#3B82F6', // blue
  '#10B981', // green
  '#F59E0B', // amber
  '#EF4444', // red
  '#8B5CF6', // purple
  '#EC4899', // pink
  '#14B8A6', // teal
  '#F97316', // orange
];

export function TeamsTab() {
<<<<<<< HEAD
  const [selectedDepartment, setSelectedDepartment] = useState<string>('all');
=======
>>>>>>> 6534106d
  const [showAddModal, setShowAddModal] = useState(false);
  const [showEditModal, setShowEditModal] = useState(false);
  const [editingTeam, setEditingTeam] = useState<Team | null>(null);
  const [showDeleteConfirm, setShowDeleteConfirm] = useState(false);
  const [deletingTeam, setDeletingTeam] = useState<Team | null>(null);
  const [collapsedTeams, setCollapsedTeams] = useState<Set<string>>(new Set());
  const [unassignedCollapsed, setUnassignedCollapsed] = useState(false);
  const [showUnassignConfirm, setShowUnassignConfirm] = useState(false);
  const [unassigningMember, setUnassigningMember] = useState<TeamMember | null>(null);

  const [newTeam, setNewTeam] = useState({
    name: '',
    code: '',
    color: COLOR_OPTIONS[0],
  });

  // Fetch teams
  const { data: teams = [], refetch: refetchTeams } = api.teams.getAll.useQuery(undefined, {
    staleTime: 3 * 60 * 1000, // 3분 동안 fresh 유지 (팀 정보는 가끔 변경됨)
    cacheTime: 10 * 60 * 1000, // 10분 동안 캐시 유지
    refetchOnWindowFocus: false, // 탭 전환 시 refetch 비활성화
  });

<<<<<<< HEAD
=======
  // Fetch all users
  const { data: usersData } = api.tenant.users.list.useQuery({
    limit: 100,
    offset: 0,
  }, {
    staleTime: 3 * 60 * 1000, // 3분 동안 fresh 유지
    cacheTime: 10 * 60 * 1000, // 10분 동안 캐시 유지
    refetchOnWindowFocus: false, // 탭 전환 시 refetch 비활성화
  });
  const allUsers = usersData?.items || [];

>>>>>>> 6534106d
  // Mutations
  const createTeam = api.teams.create.useMutation({
    onSuccess: () => {
      refetchTeams();
      setShowAddModal(false);
      setNewTeam({ name: '', code: '', color: COLOR_OPTIONS[0] });
      alert('팀이 생성되었습니다');
    },
    onError: (error) => {
      alert('팀 생성 실패: ' + error.message);
    },
  });

  const updateTeam = api.teams.update.useMutation({
    onSuccess: () => {
      refetchTeams();
      setShowEditModal(false);
      setEditingTeam(null);
      alert('팀이 수정되었습니다');
    },
    onError: (error) => {
      alert('팀 수정 실패: ' + error.message);
    },
  });

  const deleteTeam = api.teams.delete.useMutation({
    onSuccess: () => {
      refetchTeams();
      setShowDeleteConfirm(false);
      setDeletingTeam(null);
      alert('팀이 삭제되었습니다');
    },
    onError: (error) => {
      alert('팀 삭제 실패: ' + error.message);
    },
  });

<<<<<<< HEAD
=======
  const updateUserTeam = api.tenant.users.update.useMutation({
    onSuccess: () => {
      alert('직원이 팀에 배정되었습니다');
    },
    onError: (error) => {
      alert('팀 배정 실패: ' + error.message);
    },
  });

  // Get team members for each team
  const getTeamMembers = (teamId: string): TeamMember[] => {
    return allUsers.filter(user => user.teamId === teamId);
  };

  // Get unassigned members
  const getUnassignedMembers = (): TeamMember[] => {
    return allUsers.filter(user => !user.teamId);
  };

>>>>>>> 6534106d
  const handleCreateTeam = () => {
    if (!newTeam.name.trim() || !newTeam.code.trim()) {
      alert('팀 이름과 코드를 입력해주세요');
      return;
    }

    createTeam.mutate({
      name: newTeam.name,
      code: newTeam.code,
      color: newTeam.color,
    });
  };

  const handleUpdateTeam = () => {
    if (!editingTeam) return;

    updateTeam.mutate({
      id: editingTeam.id,
      name: editingTeam.name,
      code: editingTeam.code,
      color: editingTeam.color,
    });
  };

  const handleDeleteTeam = () => {
    if (!deletingTeam) return;
    deleteTeam.mutate({ id: deletingTeam.id });
  };

<<<<<<< HEAD
=======
  const toggleTeamCollapse = (teamId: string) => {
    setCollapsedTeams(prev => {
      const newSet = new Set(prev);
      if (newSet.has(teamId)) {
        newSet.delete(teamId);
      } else {
        newSet.add(teamId);
      }
      return newSet;
    });
  };

  const handleAssignToTeam = (userId: string, teamId: string) => {
    updateUserTeam.mutate({
      userId: userId,
      teamId: teamId,
    });
  };

  const handleUnassignFromTeam = (member: TeamMember) => {
    setUnassigningMember(member);
    setShowUnassignConfirm(true);
  };

  const confirmUnassign = () => {
    if (!unassigningMember) return;
    updateUserTeam.mutate({
      userId: unassigningMember.id,
      teamId: null,
    });
    setShowUnassignConfirm(false);
    setUnassigningMember(null);
  };

>>>>>>> 6534106d
  return (
    <div className="space-y-6">
      {/* Header */}
      <div className="flex items-center justify-between">
        <div>
          <h3 className="text-lg font-semibold text-gray-900 dark:text-gray-100">팀 배정</h3>
          <p className="text-sm text-gray-500 dark:text-gray-400 mt-1">
<<<<<<< HEAD
            부서별 팀을 생성하고 관리할 수 있습니다
=======
            팀을 생성하고 직원을 배정할 수 있습니다
>>>>>>> 6534106d
          </p>
        </div>
        <button
          onClick={() => setShowAddModal(true)}
          className="px-4 py-2 bg-blue-600 text-white rounded-lg hover:bg-blue-700 flex items-center gap-2"
        >
          <Plus className="w-4 h-4" />
          팀 추가
        </button>
      </div>

      {/* Unassigned Members Section - Moved to top */}
      {getUnassignedMembers().length > 0 && (
        <div className="mb-6">
          <div className="flex items-center gap-2 mb-3 pb-2 border-b border-gray-200 dark:border-gray-700">
            <button
              onClick={() => setUnassignedCollapsed(!unassignedCollapsed)}
              className="p-1 text-gray-600 dark:text-gray-400 hover:bg-gray-200 dark:hover:bg-gray-700 rounded"
            >
              {unassignedCollapsed ? (
                <ChevronDown className="w-4 h-4" />
              ) : (
                <ChevronUp className="w-4 h-4" />
              )}
            </button>
            <div className="w-3 h-3 rounded-full bg-gray-400"></div>
            <h4 className="text-sm font-semibold text-gray-700 dark:text-gray-300">
              팀 미배정 ({getUnassignedMembers().length}명)
            </h4>
          </div>
          {!unassignedCollapsed && (
            <div className="grid grid-cols-1 md:grid-cols-2 lg:grid-cols-3 gap-4">
              {getUnassignedMembers().map((member) => (
                <div
                  key={member.id}
                  className="bg-amber-50 dark:bg-amber-900/10 rounded-lg p-4 border border-amber-200 dark:border-amber-800"
                >
                  <div className="mb-3">
                    <div className="font-medium text-gray-900 dark:text-gray-100">{member.name}</div>
                    {member.employeeId && (
                      <div className="text-xs text-gray-400 dark:text-gray-500 mt-0.5">
                        사번: {member.employeeId}
                      </div>
                    )}
                    <div className="text-sm text-gray-500 dark:text-gray-400 mt-1">
                      {member.position || '직책 미지정'}
                    </div>
                  </div>
                  <select
                    onChange={(e) => {
                      if (e.target.value) {
                        handleAssignToTeam(member.id, e.target.value);
                      }
                    }}
                    className="w-full px-3 py-1.5 text-sm border border-gray-300 dark:border-gray-600 rounded-lg bg-white dark:bg-gray-700 text-gray-900 dark:text-gray-100"
                    defaultValue=""
                  >
                    <option value="">팀 선택...</option>
                    {teams.map((team) => (
                      <option key={team.id} value={team.id}>
                        {team.name} ({team.code})
                      </option>
                    ))}
                  </select>
                </div>
              ))}
            </div>
          )}
        </div>
      )}

      {/* Teams List */}
      <div className="space-y-6">
        {teams.length === 0 ? (
          <div className="text-center py-12 bg-gray-50 dark:bg-gray-800 rounded-xl">
            <Users className="w-12 h-12 text-gray-300 dark:text-gray-600 mx-auto mb-3" />
            <p className="text-gray-500 dark:text-gray-400">등록된 팀이 없습니다</p>
          </div>
        ) : (
          teams.map((team) => {
<<<<<<< HEAD
            const department = departments.find(d => d.id === team.departmentId);

            return (
              <div key={team.id} className="border border-gray-200 dark:border-gray-700 rounded-xl bg-gray-50 dark:bg-gray-800 p-4">
                <div className="flex items-center justify-between">
                  <div className="flex items-center gap-3">
                    <div
                      className="w-10 h-10 rounded-lg flex items-center justify-center text-white font-semibold"
                      style={{ backgroundColor: team.color }}
                    >
                      {team.code}
                    </div>
                    <div>
                      <h4 className="text-lg font-semibold text-gray-900 dark:text-gray-100">
                        {team.name}
                      </h4>
                      <p className="text-sm text-gray-500 dark:text-gray-400">
                        {department ? `${department.name} (${department.code})` : '전체 부서'}
                      </p>
                    </div>
                  </div>
                  <div className="flex items-center gap-2">
                    <button
                      onClick={() => {
                        setEditingTeam(team);
                        setShowEditModal(true);
                      }}
                      className="p-2 text-gray-600 dark:text-gray-400 hover:bg-gray-200 dark:hover:bg-gray-700 rounded-lg"
                    >
                      <Edit2 className="w-4 h-4" />
                    </button>
                    <button
                      onClick={() => {
                        setDeletingTeam(team);
                        setShowDeleteConfirm(true);
                      }}
                      className="p-2 text-red-600 dark:text-red-400 hover:bg-red-50 dark:hover:bg-red-900/20 rounded-lg"
                    >
                      <Trash2 className="w-4 h-4" />
                    </button>
                  </div>
                </div>
=======
            const teamMembers = getTeamMembers(team.id);

            return (
              <div key={team.id} className="mb-6 last:mb-0">
                {/* Team Header */}
                <div className="flex items-center justify-between mb-3 pb-2 border-b border-gray-200 dark:border-gray-700">
                  <div className="flex items-center gap-3">
                    <button
                      onClick={() => toggleTeamCollapse(team.id)}
                      className="p-1 text-gray-600 dark:text-gray-400 hover:bg-gray-200 dark:hover:bg-gray-700 rounded"
                    >
                      {collapsedTeams.has(team.id) ? (
                        <ChevronDown className="w-4 h-4" />
                      ) : (
                        <ChevronUp className="w-4 h-4" />
                      )}
                    </button>
                    <div
                      className="w-3 h-3 rounded-full"
                      style={{ backgroundColor: team.color }}
                    ></div>
                    <h4 className="text-sm font-semibold text-gray-700 dark:text-gray-300">
                      {team.name} ({teamMembers.length}명)
                    </h4>
                  </div>
                  <div className="flex items-center gap-2">
                    <button
                      onClick={() => {
                        setEditingTeam(team);
                        setShowEditModal(true);
                      }}
                      className="p-2 text-gray-600 dark:text-gray-400 hover:bg-gray-200 dark:hover:bg-gray-700 rounded-lg"
                    >
                      <Edit2 className="w-4 h-4" />
                    </button>
                    <button
                      onClick={() => {
                        setDeletingTeam(team);
                        setShowDeleteConfirm(true);
                      }}
                      className="p-2 text-red-600 dark:text-red-400 hover:bg-red-50 dark:hover:bg-red-900/20 rounded-lg"
                    >
                      <Trash2 className="w-4 h-4" />
                    </button>
                  </div>
                </div>

                {/* Team Members Grid */}
                {!collapsedTeams.has(team.id) && (
                  teamMembers.length === 0 ? (
                    <p className="text-sm text-gray-500 dark:text-gray-400 text-center py-8">
                      배정된 직원이 없습니다
                    </p>
                  ) : (
                    <div className="grid grid-cols-1 md:grid-cols-2 lg:grid-cols-3 gap-4">
                      {teamMembers.map((member) => (
                        <div
                          key={member.id}
                          className="bg-gray-50 dark:bg-gray-800 rounded-lg p-4 border border-gray-200 dark:border-gray-700 relative"
                        >
                          <button
                            onClick={() => handleUnassignFromTeam(member)}
                            className="absolute top-2 right-2 p-1 text-gray-400 hover:text-red-600 hover:bg-red-50 dark:hover:bg-red-900/20 rounded transition-colors"
                          >
                            <X className="w-4 h-4" />
                          </button>
                          <div>
                            <div className="font-medium text-gray-900 dark:text-gray-100 pr-6">{member.name}</div>
                            {member.employeeId && (
                              <div className="text-xs text-gray-400 dark:text-gray-500 mt-0.5">
                                사번: {member.employeeId}
                              </div>
                            )}
                            <div className="text-sm text-gray-500 dark:text-gray-400 mt-1">
                              {member.position || '직책 미지정'}
                            </div>
                          </div>
                        </div>
                      ))}
                    </div>
                  )
                )}
>>>>>>> 6534106d
              </div>
            );
          })
        )}
      </div>

      {/* Add Team Modal */}
      {showAddModal && (
        <div className="fixed inset-0 bg-black/50 backdrop-blur-sm flex items-center justify-center z-50 p-4">
          <div className="bg-white dark:bg-gray-800 rounded-2xl shadow-2xl max-w-md w-full p-6">
            <h3 className="text-xl font-bold text-gray-900 dark:text-white mb-4">팀 추가</h3>
            <div className="space-y-4">
              <div>
                <label className="block text-sm font-medium text-gray-700 dark:text-gray-300 mb-2">
                  팀 이름
                </label>
                <input
                  type="text"
                  value={newTeam.name}
                  onChange={(e) => setNewTeam({ ...newTeam, name: e.target.value })}
                  placeholder="예: A팀"
                  className="w-full px-3 py-2 border border-gray-300 dark:border-gray-600 rounded-lg bg-white dark:bg-gray-700 text-gray-900 dark:text-gray-100"
                />
              </div>
              <div>
                <label className="block text-sm font-medium text-gray-700 dark:text-gray-300 mb-2">
                  팀 코드
                </label>
                <input
                  type="text"
                  value={newTeam.code}
                  onChange={(e) => setNewTeam({ ...newTeam, code: e.target.value.toUpperCase() })}
                  placeholder="예: A"
                  maxLength={10}
                  className="w-full px-3 py-2 border border-gray-300 dark:border-gray-600 rounded-lg bg-white dark:bg-gray-700 text-gray-900 dark:text-gray-100"
                />
              </div>
              <div>
                <label className="block text-sm font-medium text-gray-700 dark:text-gray-300 mb-2">
                  팀 색상
                </label>
                <div className="flex gap-2">
                  {COLOR_OPTIONS.map((color) => (
                    <button
                      key={color}
                      onClick={() => setNewTeam({ ...newTeam, color })}
                      className={`w-10 h-10 rounded-full border-2 transition-all ${
                        newTeam.color === color
                          ? 'border-gray-900 dark:border-white scale-110'
                          : 'border-gray-300 dark:border-gray-600'
                      }`}
                      style={{ backgroundColor: color }}
                    />
                  ))}
                </div>
              </div>
            </div>
            <div className="flex justify-end gap-3 mt-6">
              <button
                onClick={() => {
                  setShowAddModal(false);
                  setNewTeam({ name: '', code: '', color: COLOR_OPTIONS[0] });
                }}
                className="px-4 py-2 text-gray-700 dark:text-gray-300 bg-gray-100 dark:bg-gray-700 rounded-lg hover:bg-gray-200 dark:hover:bg-gray-600"
              >
                취소
              </button>
              <button
                onClick={handleCreateTeam}
                disabled={!newTeam.name.trim() || !newTeam.code.trim()}
                className="px-4 py-2 bg-blue-600 text-white rounded-lg hover:bg-blue-700 disabled:opacity-50 disabled:cursor-not-allowed flex items-center gap-2"
              >
                <Save className="w-4 h-4" />
                추가
              </button>
            </div>
          </div>
        </div>
      )}

      {/* Edit Team Modal */}
      {showEditModal && editingTeam && (
        <div className="fixed inset-0 bg-black/50 backdrop-blur-sm flex items-center justify-center z-50 p-4">
          <div className="bg-white dark:bg-gray-800 rounded-2xl shadow-2xl max-w-md w-full p-6">
            <h3 className="text-xl font-bold text-gray-900 dark:text-white mb-4">팀 수정</h3>
            <div className="space-y-4">
              <div>
                <label className="block text-sm font-medium text-gray-700 dark:text-gray-300 mb-2">
                  팀 이름
                </label>
                <input
                  type="text"
                  value={editingTeam.name}
                  onChange={(e) => setEditingTeam({ ...editingTeam, name: e.target.value })}
                  className="w-full px-3 py-2 border border-gray-300 dark:border-gray-600 rounded-lg bg-white dark:bg-gray-700 text-gray-900 dark:text-gray-100"
                />
              </div>
              <div>
                <label className="block text-sm font-medium text-gray-700 dark:text-gray-300 mb-2">
                  팀 코드
                </label>
                <input
                  type="text"
                  value={editingTeam.code}
                  onChange={(e) => setEditingTeam({ ...editingTeam, code: e.target.value.toUpperCase() })}
                  maxLength={10}
                  className="w-full px-3 py-2 border border-gray-300 dark:border-gray-600 rounded-lg bg-white dark:bg-gray-700 text-gray-900 dark:text-gray-100"
                />
              </div>
              <div>
                <label className="block text-sm font-medium text-gray-700 dark:text-gray-300 mb-2">
                  팀 색상
                </label>
                <div className="flex gap-2">
                  {COLOR_OPTIONS.map((color) => (
                    <button
                      key={color}
                      onClick={() => setEditingTeam({ ...editingTeam, color })}
                      className={`w-10 h-10 rounded-full border-2 transition-all ${
                        editingTeam.color === color
                          ? 'border-gray-900 dark:border-white scale-110'
                          : 'border-gray-300 dark:border-gray-600'
                      }`}
                      style={{ backgroundColor: color }}
                    />
                  ))}
                </div>
              </div>
            </div>
            <div className="flex justify-end gap-3 mt-6">
              <button
                onClick={() => {
                  setShowEditModal(false);
                  setEditingTeam(null);
                }}
                className="px-4 py-2 text-gray-700 dark:text-gray-300 bg-gray-100 dark:bg-gray-700 rounded-lg hover:bg-gray-200 dark:hover:bg-gray-600"
              >
                취소
              </button>
              <button
                onClick={handleUpdateTeam}
                disabled={!editingTeam.name.trim() || !editingTeam.code.trim()}
                className="px-4 py-2 bg-blue-600 text-white rounded-lg hover:bg-blue-700 disabled:opacity-50 disabled:cursor-not-allowed flex items-center gap-2"
              >
                <Save className="w-4 h-4" />
                저장
              </button>
            </div>
          </div>
        </div>
      )}

      {/* Delete Confirm Modal */}
      {showDeleteConfirm && deletingTeam && (
        <div className="fixed inset-0 bg-black/50 backdrop-blur-sm flex items-center justify-center z-50 p-4">
          <div className="bg-white dark:bg-gray-800 rounded-2xl shadow-2xl max-w-md w-full p-6">
            <h3 className="text-xl font-bold text-gray-900 dark:text-white mb-4">팀 삭제</h3>
            <p className="text-gray-600 dark:text-gray-400 mb-6">
              <span className="font-semibold text-red-600 dark:text-red-400">{deletingTeam.name}</span> 팀을
              삭제하시겠습니까? 이 팀에 배정된 직원들의 팀 정보도 함께 제거됩니다.
            </p>
            <div className="flex justify-end gap-3">
              <button
                onClick={() => {
                  setShowDeleteConfirm(false);
                  setDeletingTeam(null);
                }}
                className="px-4 py-2 text-gray-700 dark:text-gray-300 bg-gray-100 dark:bg-gray-700 rounded-lg hover:bg-gray-200 dark:hover:bg-gray-600"
              >
                취소
              </button>
              <button
                onClick={handleDeleteTeam}
                className="px-4 py-2 bg-red-600 text-white rounded-lg hover:bg-red-700 flex items-center gap-2"
              >
                <Trash2 className="w-4 h-4" />
                삭제
              </button>
            </div>
          </div>
        </div>
      )}

      {/* Unassign Confirm Modal */}
      {showUnassignConfirm && unassigningMember && (
        <div className="fixed inset-0 bg-black/50 backdrop-blur-sm flex items-center justify-center z-50 p-4">
          <div className="bg-white dark:bg-gray-800 rounded-2xl shadow-2xl max-w-md w-full p-6">
            <h3 className="text-xl font-bold text-gray-900 dark:text-white mb-4">팀 배정 해제</h3>
            <p className="text-gray-600 dark:text-gray-400 mb-6">
              <span className="font-semibold text-blue-600 dark:text-blue-400">{unassigningMember.name}</span>
              {unassigningMember.employeeId && (
                <span className="text-sm text-gray-500"> (사번: {unassigningMember.employeeId})</span>
              )}
              님을 팀에서 배정 해제하시겠습니까?
            </p>
            <div className="flex justify-end gap-3">
              <button
                onClick={() => {
                  setShowUnassignConfirm(false);
                  setUnassigningMember(null);
                }}
                className="px-4 py-2 text-gray-700 dark:text-gray-300 bg-gray-100 dark:bg-gray-700 rounded-lg hover:bg-gray-200 dark:hover:bg-gray-600"
              >
                취소
              </button>
              <button
                onClick={confirmUnassign}
                className="px-4 py-2 bg-red-600 text-white rounded-lg hover:bg-red-700"
              >
                배정 해제
              </button>
            </div>
          </div>
        </div>
      )}

    </div>
  );
}<|MERGE_RESOLUTION|>--- conflicted
+++ resolved
@@ -1,10 +1,6 @@
 "use client";
 import { useState } from "react";
-<<<<<<< HEAD
-import { Plus, Edit2, Trash2, Users, Save } from "lucide-react";
-=======
 import { Plus, Edit2, Trash2, Users, Save, ChevronDown, ChevronUp, X } from "lucide-react";
->>>>>>> 6534106d
 import { api } from "@/lib/trpc/client";
 
 interface Team {
@@ -20,12 +16,6 @@
   deletedAt: Date | null;
 }
 
-<<<<<<< HEAD
-interface Department {
-  id: string;
-  name: string;
-  code: string;
-=======
 interface TeamMember {
   id: string;
   name: string;
@@ -33,7 +23,6 @@
   employeeId: string | null;
   position: string | null;
   teamId: string | null;
->>>>>>> 6534106d
 }
 
 const COLOR_OPTIONS = [
@@ -48,10 +37,6 @@
 ];
 
 export function TeamsTab() {
-<<<<<<< HEAD
-  const [selectedDepartment, setSelectedDepartment] = useState<string>('all');
-=======
->>>>>>> 6534106d
   const [showAddModal, setShowAddModal] = useState(false);
   const [showEditModal, setShowEditModal] = useState(false);
   const [editingTeam, setEditingTeam] = useState<Team | null>(null);
@@ -75,8 +60,6 @@
     refetchOnWindowFocus: false, // 탭 전환 시 refetch 비활성화
   });
 
-<<<<<<< HEAD
-=======
   // Fetch all users
   const { data: usersData } = api.tenant.users.list.useQuery({
     limit: 100,
@@ -88,7 +71,6 @@
   });
   const allUsers = usersData?.items || [];
 
->>>>>>> 6534106d
   // Mutations
   const createTeam = api.teams.create.useMutation({
     onSuccess: () => {
@@ -126,8 +108,6 @@
     },
   });
 
-<<<<<<< HEAD
-=======
   const updateUserTeam = api.tenant.users.update.useMutation({
     onSuccess: () => {
       alert('직원이 팀에 배정되었습니다');
@@ -147,7 +127,6 @@
     return allUsers.filter(user => !user.teamId);
   };
 
->>>>>>> 6534106d
   const handleCreateTeam = () => {
     if (!newTeam.name.trim() || !newTeam.code.trim()) {
       alert('팀 이름과 코드를 입력해주세요');
@@ -177,8 +156,6 @@
     deleteTeam.mutate({ id: deletingTeam.id });
   };
 
-<<<<<<< HEAD
-=======
   const toggleTeamCollapse = (teamId: string) => {
     setCollapsedTeams(prev => {
       const newSet = new Set(prev);
@@ -213,7 +190,6 @@
     setUnassigningMember(null);
   };
 
->>>>>>> 6534106d
   return (
     <div className="space-y-6">
       {/* Header */}
@@ -221,11 +197,7 @@
         <div>
           <h3 className="text-lg font-semibold text-gray-900 dark:text-gray-100">팀 배정</h3>
           <p className="text-sm text-gray-500 dark:text-gray-400 mt-1">
-<<<<<<< HEAD
-            부서별 팀을 생성하고 관리할 수 있습니다
-=======
             팀을 생성하고 직원을 배정할 수 있습니다
->>>>>>> 6534106d
           </p>
         </div>
         <button
@@ -306,50 +278,6 @@
           </div>
         ) : (
           teams.map((team) => {
-<<<<<<< HEAD
-            const department = departments.find(d => d.id === team.departmentId);
-
-            return (
-              <div key={team.id} className="border border-gray-200 dark:border-gray-700 rounded-xl bg-gray-50 dark:bg-gray-800 p-4">
-                <div className="flex items-center justify-between">
-                  <div className="flex items-center gap-3">
-                    <div
-                      className="w-10 h-10 rounded-lg flex items-center justify-center text-white font-semibold"
-                      style={{ backgroundColor: team.color }}
-                    >
-                      {team.code}
-                    </div>
-                    <div>
-                      <h4 className="text-lg font-semibold text-gray-900 dark:text-gray-100">
-                        {team.name}
-                      </h4>
-                      <p className="text-sm text-gray-500 dark:text-gray-400">
-                        {department ? `${department.name} (${department.code})` : '전체 부서'}
-                      </p>
-                    </div>
-                  </div>
-                  <div className="flex items-center gap-2">
-                    <button
-                      onClick={() => {
-                        setEditingTeam(team);
-                        setShowEditModal(true);
-                      }}
-                      className="p-2 text-gray-600 dark:text-gray-400 hover:bg-gray-200 dark:hover:bg-gray-700 rounded-lg"
-                    >
-                      <Edit2 className="w-4 h-4" />
-                    </button>
-                    <button
-                      onClick={() => {
-                        setDeletingTeam(team);
-                        setShowDeleteConfirm(true);
-                      }}
-                      className="p-2 text-red-600 dark:text-red-400 hover:bg-red-50 dark:hover:bg-red-900/20 rounded-lg"
-                    >
-                      <Trash2 className="w-4 h-4" />
-                    </button>
-                  </div>
-                </div>
-=======
             const teamMembers = getTeamMembers(team.id);
 
             return (
@@ -432,7 +360,6 @@
                     </div>
                   )
                 )}
->>>>>>> 6534106d
               </div>
             );
           })
