--- conflicted
+++ resolved
@@ -1,14 +1,10 @@
 import type { Metadata } from "next";
 import { Inter } from "next/font/google";
 import "./globals.css";
-<<<<<<< HEAD
 import { ClerkProvider } from "@clerk/nextjs";
-=======
 import { ThemeProvider } from "@/components/ThemeProvider";
 import { SettingsMenu } from "@/components/SettingsMenu";
 import { I18nProvider } from "@/components/providers/I18nProvider";
-// import { ClerkProvider } from "@clerk/nextjs"; // Clerk 임시 비활성화
->>>>>>> 2771b023
 
 const inter = Inter({ subsets: ["latin"] });
 
@@ -23,7 +19,6 @@
   children: React.ReactNode;
 }) {
   return (
-<<<<<<< HEAD
     <ClerkProvider
       appearance={{
         baseTheme: undefined,
@@ -32,28 +27,23 @@
         },
       }}
     >
-      <html lang="ko">
-        <body className={inter.className}>{children}</body>
+      <html lang="ko" suppressHydrationWarning>
+        <body className={inter.className}>
+          <I18nProvider>
+            <ThemeProvider
+              attribute="class"
+              defaultTheme="system"
+              enableSystem
+              disableTransitionOnChange={false}
+            >
+              <div className="fixed top-4 right-4 z-50">
+                <SettingsMenu />
+              </div>
+              {children}
+            </ThemeProvider>
+          </I18nProvider>
+        </body>
       </html>
     </ClerkProvider>
-=======
-    <html lang="ko" suppressHydrationWarning>
-      <body className={inter.className}>
-        <I18nProvider>
-          <ThemeProvider
-            attribute="class"
-            defaultTheme="system"
-            enableSystem
-            disableTransitionOnChange={false}
-          >
-            <div className="fixed top-4 right-4 z-50">
-              <SettingsMenu />
-            </div>
-            {children}
-          </ThemeProvider>
-        </I18nProvider>
-      </body>
-    </html>
->>>>>>> 2771b023
   );
 }