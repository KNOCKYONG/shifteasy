import React from 'react';
import { format } from 'date-fns';
import { ko } from 'date-fns/locale';
import { Users, Wallet } from 'lucide-react';

interface Member {
  id: string;
  name: string;
  position?: string;
}

interface Assignment {
  employeeId: string;
  shiftId: string;
  isSwapRequested?: boolean;
}

interface OffBalanceInfo {
  accumulatedOffDays: number;
  offBalancePreference: 'accumulate' | 'allowance';
}

interface ScheduleGridViewProps {
  daysInMonth: Date[];
  displayMembers: Member[];
  selectedShiftTypesSize: number;
  scheduleGridTemplate: string;
  holidayDates: Set<string>;
  showCodeFormat?: boolean;
  getScheduleForDay: (date: Date) => Assignment[];
  getShiftColor: (shiftId: string) => string;
  getShiftName: (shiftId: string) => string;
  getShiftCode?: (assignment: Assignment) => string;
  enableSwapMode?: boolean;
  currentUserId?: string;
  selectedSwapCell?: { date: string; employeeId: string } | null;
  onCellClick?: (date: Date, employeeId: string, assignment: Assignment | null) => void;
<<<<<<< HEAD
  offBalanceData?: Map<string, OffBalanceInfo>;
  showOffBalance?: boolean;
=======
  enableManagerEdit?: boolean;
>>>>>>> 6534106d
}

export function ScheduleGridView({
  daysInMonth,
  displayMembers,
  selectedShiftTypesSize,
  scheduleGridTemplate,
  holidayDates,
  showCodeFormat = false,
  getScheduleForDay,
  getShiftColor,
  getShiftName,
  getShiftCode,
  enableSwapMode = false,
  currentUserId,
  selectedSwapCell,
  onCellClick,
<<<<<<< HEAD
  offBalanceData,
  showOffBalance = true,
=======
  enableManagerEdit = false,
>>>>>>> 6534106d
}: ScheduleGridViewProps) {
  // 잔여 OFF 컬럼을 포함한 그리드 템플릿 계산
  const gridTemplateWithOffBalance = showOffBalance
    ? `${scheduleGridTemplate} 140px`
    : scheduleGridTemplate;

  return (
    <div className="bg-white dark:bg-gray-900 rounded-xl shadow-sm border border-gray-100 dark:border-gray-700 overflow-x-auto">
      <div className="min-w-max">
        <div
          className="grid border-b border-gray-200 dark:border-gray-700"
          style={{ gridTemplateColumns: gridTemplateWithOffBalance }}
        >
          <div className="p-2 bg-gray-50 dark:bg-gray-800 font-medium text-xs text-gray-700 dark:text-gray-300 flex items-center">
            직원
          </div>
          {daysInMonth.map((date) => {
            const dayOfWeek = date.getDay();
            const dateStr = format(date, 'yyyy-MM-dd');
            const isHoliday = holidayDates.has(dateStr);
            const isWeekendOrHoliday = isHoliday || dayOfWeek === 0 || dayOfWeek === 6;

            return (
              <div
                key={date.toISOString()}
                className={`py-1 px-0.5 bg-gray-50 dark:bg-gray-800 text-center border-l border-gray-200 dark:border-gray-700 ${
                  isHoliday ? 'bg-red-50/30 dark:bg-red-900/10' : ''
                }`}
              >
                <div className={`font-medium text-[10px] ${
                  isWeekendOrHoliday
                    ? 'text-red-500 dark:text-red-400'
                    : 'text-gray-700 dark:text-gray-300'
                }`}>
                  {format(date, 'EEE', { locale: ko }).slice(0, 1)}
                </div>
                <div className={`text-[9px] ${
                  isWeekendOrHoliday
                    ? 'text-red-500 dark:text-red-400'
                    : 'text-gray-500 dark:text-gray-400'
                }`}>
                  {format(date, 'd')}
                </div>
              </div>
            );
          })}
          {showOffBalance && (
            <div className="py-1 px-2 bg-gray-50 dark:bg-gray-800 text-center border-l border-gray-200 dark:border-gray-700">
              <div className="font-medium text-[10px] text-gray-700 dark:text-gray-300 flex items-center justify-center gap-1">
                <Wallet className="w-3 h-3" />
                잔여 OFF
              </div>
            </div>
          )}
        </div>

        <div>
          {displayMembers.map(member => (
            <div
              key={member.id}
              className="grid border-b border-gray-100 dark:border-gray-800 hover:bg-gray-50 dark:hover:bg-gray-800/50"
              style={{ gridTemplateColumns: gridTemplateWithOffBalance }}
            >
              <div className="p-2 flex flex-col justify-center border-r border-gray-100 dark:border-gray-800">
                <div className="text-xs font-medium text-gray-900 dark:text-gray-100 truncate">{member.name}</div>
                <div className="text-[10px] text-gray-500 dark:text-gray-400 truncate">{member.position}</div>
              </div>

              {daysInMonth.map((date) => {
                const dayAssignments = getScheduleForDay(date).filter(a => a.employeeId === member.id);
                const dateStr = format(date, 'yyyy-MM-dd');
                const isSelected = selectedSwapCell?.date === dateStr && selectedSwapCell?.employeeId === member.id;
                const isMyCell = currentUserId === member.id;
                const isClickable = enableManagerEdit || (enableSwapMode && (
                  // 자신의 셀은 항상 클릭 가능
                  isMyCell ||
                  // 또는 자신의 셀을 선택한 후 같은 날짜의 다른 사람 셀 클릭 가능
                  (selectedSwapCell && selectedSwapCell.date === dateStr && selectedSwapCell.employeeId !== member.id)
                ));

                return (
                  <div
                    key={`${member.id}-${date.toISOString()}`}
                    onClick={() => {
                      if (isClickable && onCellClick) {
                        onCellClick(date, member.id, dayAssignments[0] || null);
                      }
                    }}
                    className={`p-0.5 border-l border-gray-100 dark:border-gray-800 flex items-center justify-center ${
                      isClickable ? 'cursor-pointer hover:bg-blue-50 dark:hover:bg-blue-900/20' : ''
                    } ${
                      isSelected ? 'bg-blue-100 dark:bg-blue-900/30 ring-2 ring-blue-500 dark:ring-blue-400' : ''
                    }`}
                  >
                    {dayAssignments.map((assignment, i) => {
                      const shiftDisplay = showCodeFormat && getShiftCode
                        ? getShiftCode(assignment)
                        : getShiftName(assignment.shiftId).charAt(0);

                      return (
                        <div
                          key={i}
                          className="w-full px-0.5 py-1 rounded text-[9px] font-medium text-white text-center"
                          style={{ backgroundColor: getShiftColor(assignment.shiftId) }}
                          title={getShiftName(assignment.shiftId)}
                        >
                          {shiftDisplay}
                        </div>
                      );
                    })}
                    {dayAssignments.length === 0 && (
                      <div className="w-full px-0.5 py-1 text-[9px] text-gray-300 dark:text-gray-600 text-center">
                        -
                      </div>
                    )}
                  </div>
                );
              })}

              {showOffBalance && (
                <div className="p-2 border-l border-gray-100 dark:border-gray-800 flex flex-col items-center justify-center">
                  {offBalanceData?.get(member.id) ? (
                    <>
                      <div className="text-xs font-medium text-blue-600 dark:text-blue-400">
                        {offBalanceData.get(member.id)!.accumulatedOffDays}일
                      </div>
                      <div className="text-[10px] text-gray-500 dark:text-gray-400 mt-0.5">
                        {offBalanceData.get(member.id)!.offBalancePreference === 'accumulate' ? '적립' : '수당'}
                      </div>
                    </>
                  ) : (
                    <div className="text-[10px] text-gray-400 dark:text-gray-500">-</div>
                  )}
                </div>
              )}
            </div>
          ))}

          {displayMembers.length === 0 && (
            <div className="p-12 text-center">
              <Users className="w-12 h-12 text-gray-300 dark:text-gray-600 mx-auto mb-3" />
              <p className="text-gray-500 dark:text-gray-400">
                {selectedShiftTypesSize > 0
                  ? '선택된 시프트 타입에 해당하는 직원이 없습니다'
                  : '선택된 부서에 활성 직원이 없습니다'}
              </p>
            </div>
          )}
        </div>
      </div>
    </div>
  );
}<|MERGE_RESOLUTION|>--- conflicted
+++ resolved
@@ -35,12 +35,9 @@
   currentUserId?: string;
   selectedSwapCell?: { date: string; employeeId: string } | null;
   onCellClick?: (date: Date, employeeId: string, assignment: Assignment | null) => void;
-<<<<<<< HEAD
   offBalanceData?: Map<string, OffBalanceInfo>;
   showOffBalance?: boolean;
-=======
   enableManagerEdit?: boolean;
->>>>>>> 6534106d
 }
 
 export function ScheduleGridView({
@@ -58,12 +55,9 @@
   currentUserId,
   selectedSwapCell,
   onCellClick,
-<<<<<<< HEAD
   offBalanceData,
   showOffBalance = true,
-=======
   enableManagerEdit = false,
->>>>>>> 6534106d
 }: ScheduleGridViewProps) {
   // 잔여 OFF 컬럼을 포함한 그리드 템플릿 계산
   const gridTemplateWithOffBalance = showOffBalance
